--- conflicted
+++ resolved
@@ -360,15 +360,13 @@
     call start_timer(ios)
 #endif /* PROFILE */
 
-<<<<<<< HEAD
+! reset the return flag
+!
+    iret = 0
+
 ! start accounting time for I/O
 !
     call start_timer(iio)
-=======
-! reset the return flag
-!
-    iret = 0
->>>>>>> fe0e43b0
 
 #ifdef HDF5
 ! read HDF5 restart file and rebuild the meta and data block structures
