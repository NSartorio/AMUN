--- conflicted
+++ resolved
@@ -2023,14 +2023,7 @@
     do while (associated(pdata))
       pmeta => pdata%meta
 
-<<<<<<< HEAD
-      if (pmeta%update) then
-        call update_primitive_variables(pdata%u, pdata%q)
-        call update_shapes(pdata, time)
-      end if
-=======
       if (pmeta%update) call update_primitive_variables(pdata%u, pdata%q)
->>>>>>> 4534110d
 
       pdata => pdata%next
     end do
