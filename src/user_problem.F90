--- conflicted
+++ resolved
@@ -175,8 +175,6 @@
 !
     if (verbose) then
 
-<<<<<<< HEAD
-      write (*,"(1x,a)") "User problem:"
       sfmts = "(4x,a14,9x,'=',2x,a)"
       write (*,sfmts) "problem name  ", trim(problem_name)
       sfmts = "(6x,a24)"
@@ -215,9 +213,6 @@
         end if
         write (*,sfmtf) "Bamb      ", bamb  , "(ambient magnetic field amplitude)"
       end if
-=======
-      write (*,"(4x,a14, 9x,'=',2x,a)") "problem name  ", trim(problem_name)
->>>>>>> 4fd495bf
 
     end if
 
