--- conflicted
+++ resolved
@@ -49,24 +49,14 @@
 !
   subroutine init_mesh
 
-<<<<<<< HEAD
-    use config  , only : iblocks, jblocks, kblocks, ncells                     &
-                       , xmin, xmax, ymin, ymax, zmin, zmax, maxlev, ngrids
+    use config  , only : im, jm, km, xmin, xmax, ymin, ymax, zmin, zmax        &
+                       , ncells, maxlev
     use blocks  , only : list_allocated, init_blocks, clear_blocks             &
-                       , allocate_blocks, refine_block, get_pointer            &
+                       , refine_block, get_pointer                             &
                        , block, nchild, ndims, plist, last_id
     use error   , only : print_info
     use mpitools, only : is_master
-    use problem , only : init_problem, check_ref
-=======
-    use config , only : im, jm, km, ncells, xmin, xmax, ymin, ymax, zmin, zmax &
-                      , maxlev
-    use blocks , only : list_allocated, init_blocks, clear_blocks              &
-                      , refine_block, get_pointer                              &
-                      , block, nchild, ndims, plist, last_id
-    use error  , only : print_info
-    use problem, only : init_domain, init_problem, check_ref
->>>>>>> 0626f616
+    use problem , only : init_domain, init_problem, check_ref
 
     implicit none
 
@@ -89,7 +79,7 @@
 ! print information
 !
     if (is_master()) then
-      write(*,"(1x,a)"   ) "Generating initial mesh:"
+      write(*,"(1x,a)"      ) "Generating initial mesh:"
       write(*,"(4x,a,1x,i6)") "refining to max. level =", maxlev
       write(*,"(4x,a,1x,i6)") "effective resolution   =", ncells*2**maxlev
     endif
