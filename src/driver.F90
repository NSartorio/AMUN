!!******************************************************************************
!!
!! program: Godunov-AMR
!!
!! Copyright (C) 2008-2011 Grzegorz Kowal <grzegorz@gkowal.info>
!!
!!******************************************************************************
!!
!!  This file is part of Godunov-AMR.
!!
!!  Godunov-AMR is free software; you can redistribute it and/or modify
!!  it under the terms of the GNU General Public License as published by
!!  the Free Software Foundation; either version 3 of the License, or
!!  (at your option) any later version.
!!
!!  Godunov-AMR is distributed in the hope that it will be useful,
!!  but WITHOUT ANY WARRANTY; without even the implied warranty of
!!  MERCHANTABILITY or FITNESS FOR A PARTICULAR PURPOSE.  See the
!!  GNU General Public License for more details.
!!
!!  You should have received a copy of the GNU General Public License
!!  along with this program.  If not, see <http://www.gnu.org/licenses/>.
!!
!!******************************************************************************
!!
!
program godunov

! modules
!
  use blocks   , only : nleafs
  use blocks   , only : init_blocks
  use config   , only : read_config, nres, nmax, tmax, dtini, dtout, ftype, cfl
#ifdef FORCE
  use config   , only : fdt
#endif /* FORCE */
  use evolution, only : evolve, update_maximum_speed, n, t, dt, dtn
#ifdef FORCE
  use forcing  , only : init_forcing, clear_forcing
#endif /* FORCE */
  use integrals, only : init_integrals, clear_integrals, store_integrals
  use io       , only : write_data, restart_job
  use mesh     , only : init_mesh, clear_mesh, init_coords
  use mpitools , only : ncpu, ncpus, init_mpi, clear_mpi, is_master
  use random   , only : init_generator
  use timer    , only : init_timers, start_timer, stop_timer, get_timer        &
                      , get_timer_total
!
!-------------------------------------------------------------------------------
!
! local variables
!
  character(len=60) :: fmt
  integer           :: no, ed, eh, em, es, ec
  real              :: tall, tbeg, tcur, per
!
!-------------------------------------------------------------------------------
!
! initialize MPI
!
  call init_mpi()

! print info message
!
  if (is_master()) then
    write (*,"(1x,78('-'))")
    write (*,"(1x,18('='),4x,a,4x,19('='))") '      Godunov-AMR algorithm      '
    write (*,"(1x,16('='),4x,a,4x,16('='))")                                   &
                                        'Copyright (C) 2008-2011 Grzegorz Kowal'
#ifdef MPI
    write (*,"(1x,18('='),4x,a,i5,a,4x,19('='))") 'MPI enabled with ', ncpus   &
            , ' processors'
#endif /* MPI */
    write (*,"(1x,78('-'))")
    write (*,*)
    write (*,"(1x,a)"         ) "Physics:"
    write (*,"(4x,a,1x,a)"    ) "equations              =",                    &
#ifdef HYDRO
    "HD"
#endif /* HYDRO */
#ifdef MHD
    "MHD"
#endif /* MHD */
    write (*,"(4x,a,1x,a)"    ) "equation of state      =",                    &
#ifdef ADI
    "adiabatic"
#endif /* ADI */
#ifdef ISO
    "isothermal"
#endif /* ISO */

    write (*,*)
  end if

! read configuration file
!
  call read_config()

! reset number of iterations and time, etc.
!
  n    = 0
  t    = 0.0
  dt   = cfl * dtini
  dtn  = dtini
  no   = 0
  tbeg = 0.0
<<<<<<< HEAD
=======
  ed   = 9999
  eh   = 23
  em   = 59
  es   = 59
>>>>>>> 768312ef

! initialize timers
!
  call init_timers()

! initialize random number generator
!
  call init_generator()

! initialize block module
!
  call start_timer(1)
  call init_blocks()
  call stop_timer(1)

<<<<<<< HEAD
! initialize coordinate variables
!
  call start_timer(1)
  call init_coords()
  call stop_timer(1)

! check if we initiate new problem or restart previous job
!
  if (nres .lt. 0) then

! initialize our adaptive mesh, refine that mesh to the desired level
! according to the initialized problem
!
    call start_timer(1)
    call init_mesh()
    call stop_timer(1)

  else

! reconstruct the meta and data block structures from a given restart file
!
    call start_timer(1)
    call restart_job(nres, ncpu)
    call stop_timer(1)

  end if

=======
>>>>>>> 768312ef
#ifdef FORCE
! if the forcing time step is larger than the initial time step decrease it
!
  fdt = min(fdt, 0.1d0 * dtini)

! round the initial time step to the integer number of forcing time steps
!
  dt  = fdt * floor(dt / fdt)

! initialize forcing module
!
  call init_forcing()

#endif /* FORCE */
! initialize the integrals module
!
  call init_integrals()

! update the maximum speed in the system
!
  call start_timer(2)
  call update_maximum_speed()
  call stop_timer(2)

! write down the initial state
!
  call start_timer(3)
  call write_data(ftype, no, ncpu)
  call stop_timer(3)

! print information
!
  if (is_master()) then
    write(*,"(1x,a)"   ) "Evolving the system:"
    write(*,'(4x,a4,5x,a4,11x,a2,12x,a6,7x,a3)') 'step', 'time', 'dt'          &
                                                 , 'blocks', 'ETA'
    write(*,'(i8,2(1x,1pe14.6),2x,i8,2x,1i4.1,"d",1i2.2,"h",1i2.2,"m"' //      &
            ',1i2.2,"s",a1,$)') n, t, dt, nleafs, ed, eh, em, es, char(13)
  end if

! main loop
!
  do while((n .lt. nmax) .and. (t .le. tmax))

! compute new time step
!
    dt = min(cfl * dtn, 2.0d0 * dt)

#ifdef FORCE
! limit the time step to the integer number of forcing time steps
!
    dt = fdt * floor(dt / fdt)
#endif /* FORCE */

! advance the iteration number and time
!
    t  = t + dt
    n  = n + 1

! performe one step evolution
!
    call start_timer(2)
    call evolve()
    call stop_timer(2)

! store integrals
!
    call store_integrals()

! store data
!
    call start_timer(3)
    if (dtout .gt. 0.0 .and. no .lt. (int(t/dtout))) then
      no = no + 1
      call write_data(ftype, no, ncpu)
    end if
    call stop_timer(3)

! get current time in seconds
!
    tcur = get_timer_total()
    ec   = int((tmax - t) / (t - tbeg) * tcur, kind=4)
    es   = max(0, int(mod(ec,60)))
    em   = int(mod(ec/60,60))
    eh   = int(ec/3600)
    ed   = int(eh/24)
    eh   = int(mod(eh, 24))
    ed   = min(9999,ed)

! print progress information
!
    if (is_master())                                                           &
      write(*,'(i8,2(1x,1pe14.6),2x,i8,2x,1i4.1,"d",1i2.2,"h",1i2.2,"m"' //    &
              ',1i2.2,"s",a1,$)') n, t, dt, nleafs, ed, eh, em, es, char(13)
  end do

! add one empty line
!
  if (is_master()) write(*,*)

! write down the final state
!
  call start_timer(3)
  no = no + 1
  call write_data(ftype, no, ncpu)
  call stop_timer(3)

! write down the restart dump
!
  call start_timer(3)
  call write_data('r', no, ncpu)
  call stop_timer(3)

#ifdef FORCE
! finalize forcing module
!
  call clear_forcing()

#endif /* FORCE */
! clear up the integrals module
!
  call clear_integrals()

! deallocate and reset mesh
!
  call start_timer(1)
  call clear_mesh()
  call stop_timer(1)

! get total time
!
  tall = get_timer_total()
  per  = 100.0 / tall

! print info about execution times
!
  if (is_master()) then
    write(fmt,"(a,i2,a)") "(a27,1f", max(1, nint(alog10(tall))) + 5            &
             , ".3,' secs = ',f6.2,' %')"

    write (*,*)
    write(*,"(1x,a)") "Job timings:"
    write (*,fmt) "Initialization        : ", get_timer(1), per * get_timer(1)
    write (*,fmt) "Evolution             : ", get_timer(2), per * get_timer(2)
    write (*,fmt) "Data output           : ", get_timer(3), per * get_timer(3)
    write (*,fmt) "Boundary update       : ", get_timer(4), per * get_timer(4)
    write (*,fmt) "Mesh update           : ", get_timer(5), per * get_timer(5)
#ifdef FORCE
    write (*,fmt) "External forcing      : ", get_timer(10), per * get_timer(10)
    write (*,fmt) " - initialization     : ", get_timer(11), per * get_timer(11)
    write (*,fmt) " - evolution          : ", get_timer(12), per * get_timer(12)
    write (*,fmt) " - real to fourier    : ", get_timer(13), per * get_timer(13)
    write (*,fmt) " - fourier to real    : ", get_timer(14), per * get_timer(14)
#endif /* FORCE */
    write (*,fmt) "EXECUTION TIME        : ", tall        , 100.0
    write (*,*)
  end if

! close access to the MPI
!
  call clear_mpi()

!-------------------------------------------------------------------------------
!
end program<|MERGE_RESOLUTION|>--- conflicted
+++ resolved
@@ -104,13 +104,10 @@
   dtn  = dtini
   no   = 0
   tbeg = 0.0
-<<<<<<< HEAD
-=======
   ed   = 9999
   eh   = 23
   em   = 59
   es   = 59
->>>>>>> 768312ef
 
 ! initialize timers
 !
@@ -126,7 +123,6 @@
   call init_blocks()
   call stop_timer(1)
 
-<<<<<<< HEAD
 ! initialize coordinate variables
 !
   call start_timer(1)
@@ -154,8 +150,6 @@
 
   end if
 
-=======
->>>>>>> 768312ef
 #ifdef FORCE
 ! if the forcing time step is larger than the initial time step decrease it
 !
