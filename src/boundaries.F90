!!******************************************************************************
!!
!!  This file is part of the AMUN source code, a program to perform
!!  Newtonian or relativistic magnetohydrodynamical simulations on uniform or
!!  adaptive mesh.
!!
!!  Copyright (C) 2008-2017 Grzegorz Kowal <grzegorz@amuncode.org>
!!
!!  This program is free software: you can redistribute it and/or modify
!!  it under the terms of the GNU General Public License as published by
!!  the Free Software Foundation, either version 3 of the License, or
!!  (at your option) any later version.
!!
!!  This program is distributed in the hope that it will be useful,
!!  but WITHOUT ANY WARRANTY; without even the implied warranty of
!!  MERCHANTABILITY or FITNESS FOR A PARTICULAR PURPOSE.  See the
!!  GNU General Public License for more details.
!!
!!  You should have received a copy of the GNU General Public License
!!  along with this program.  If not, see <http://www.gnu.org/licenses/>.
!!
!!******************************************************************************
!!
!! module: BOUNDARIES
!!
!!  This module handles the boundary synchronization.
!!
!!******************************************************************************
!
module boundaries

! import external subroutines
!
#ifdef MPI
  use blocks, only : pointer_info
#endif /* MPI */
#ifdef PROFILE
  use timers, only : set_timer, start_timer, stop_timer
#endif /* PROFILE */

! module variables are not implicit by default
!
  implicit none

#ifdef PROFILE
! timer indices
!
  integer                , save :: imi, imv, imf, ims, imu
  integer                , save :: ifc, ifr, ifp, iec, ier, iep, icc, icr, icp
#endif /* PROFILE */

! parameters corresponding to the boundary type
!
<<<<<<< HEAD
  integer, parameter            :: bnd_periodic     = 0
  integer, parameter            :: bnd_open         = 1
  integer, parameter            :: bnd_outflow      = 2
  integer, parameter            :: bnd_reflective   = 3
  integer, parameter            :: bnd_reconnection = 4
=======
  integer, parameter            :: bnd_periodic   = 0
  integer, parameter            :: bnd_open       = 1
  integer, parameter            :: bnd_outflow    = 2
  integer, parameter            :: bnd_reflective = 3
  integer, parameter            :: bnd_gravity    = 4
  integer, parameter            :: bnd_user       = 5
>>>>>>> 08cca664

! variable to store boundary type flags
!
  integer, dimension(3,2), save :: bnd_type       = bnd_periodic

#ifdef MPI
! arrays to store information about blocks which need to be exchange between
! processes
!
    type(pointer_info), dimension(:,:), allocatable, save :: barray
    integer           , dimension(:,:), allocatable, save :: bcount
#endif /* MPI */

! by default everything is private
!
  private

! declare public subroutines
!
  public :: initialize_boundaries, finalize_boundaries
  public :: boundary_variables, boundary_fluxes
  public :: bnd_type, bnd_periodic

!- - - - - - - - - - - - - - - - - - - - - - - - - - - - - - - - - - - - - - - -
!
  contains
!
!===============================================================================
!!
!!***  PUBLIC SUBROUTINES  *****************************************************
!!
!===============================================================================
!
!===============================================================================
!
! subroutine INITIALIZE_BOUNDARIES:
! --------------------------------
!
!   Subroutine initializes the module BOUNDARIES by setting its parameters.
!
!   Arguments:
!
!     verbose - flag determining if the subroutine should be verbose;
!     iret    - return flag of the procedure execution status;
!
!===============================================================================
!
  subroutine initialize_boundaries(verbose, iret)

! import external procedures and variables
!
#ifdef MPI
    use mpitools       , only : pdims, pcoords, periodic, npmax
#endif /* MPI */
    use parameters     , only : get_parameter_string

! local variables are not implicit by default
!
    implicit none

! subroutine arguments
!
    logical, intent(in)    :: verbose
    integer, intent(inout) :: iret

! module parameters for the boundary update order and boundary type
!
    character(len = 32)    :: xlbndry = "periodic"
    character(len = 32)    :: xubndry = "periodic"
    character(len = 32)    :: ylbndry = "periodic"
    character(len = 32)    :: yubndry = "periodic"
    character(len = 32)    :: zlbndry = "periodic"
    character(len = 32)    :: zubndry = "periodic"
!
!-------------------------------------------------------------------------------
!
#ifdef PROFILE
! set timer descriptions
!
    call set_timer('boundaries:: initialization' , imi)
    call set_timer('boundaries:: variables'      , imv)
    call set_timer('boundaries:: fluxes'         , imf)
    call set_timer('boundaries:: specific'       , ims)
    call set_timer('boundaries:: face copy'      , ifc)
    call set_timer('boundaries:: face restrict'  , ifr)
    call set_timer('boundaries:: face prolong'   , ifp)
    call set_timer('boundaries:: edge copy'      , iec)
    call set_timer('boundaries:: edge restrict'  , ier)
    call set_timer('boundaries:: edge prolong'   , iep)
    call set_timer('boundaries:: corner copy'    , icc)
    call set_timer('boundaries:: corner restrict', icr)
    call set_timer('boundaries:: corner prolong' , icp)
    call set_timer('boundaries:: update ghosts'  , imu)

! start accounting time for module initialization/finalization
!
    call start_timer(imi)
#endif /* PROFILE */

! get runtime values for the boundary types
!
    call get_parameter_string ("xlbndry" , xlbndry)
    call get_parameter_string ("xubndry" , xubndry)
    call get_parameter_string ("ylbndry" , ylbndry)
    call get_parameter_string ("yubndry" , yubndry)
    call get_parameter_string ("zlbndry" , zlbndry)
    call get_parameter_string ("zubndry" , zubndry)

! fill the boundary type flags
!
    select case(xlbndry)
    case("open")
      bnd_type(1,1) = bnd_open
    case("outflow", "out")
      bnd_type(1,1) = bnd_outflow
    case("reflective", "reflecting", "reflect")
      bnd_type(1,1) = bnd_reflective
<<<<<<< HEAD
    case("reconnection", "recon", "rec")
      bnd_type(1,1) = bnd_reconnection
=======
    case("hydrostatic", "gravity")
      bnd_type(1,1) = bnd_gravity
    case("user", "custom")
      bnd_type(1,1) = bnd_user
>>>>>>> 08cca664
    case default
      bnd_type(1,1) = bnd_periodic
    end select

    select case(xubndry)
    case("open")
      bnd_type(1,2) = bnd_open
    case("outflow", "out")
      bnd_type(1,2) = bnd_outflow
    case("reflective", "reflecting", "reflect")
      bnd_type(1,2) = bnd_reflective
<<<<<<< HEAD
    case("reconnection", "recon", "rec")
      bnd_type(1,2) = bnd_reconnection
=======
    case("hydrostatic", "gravity")
      bnd_type(1,2) = bnd_gravity
    case("user", "custom")
      bnd_type(1,2) = bnd_user
>>>>>>> 08cca664
    case default
      bnd_type(1,2) = bnd_periodic
    end select

    select case(ylbndry)
    case("open")
      bnd_type(2,1) = bnd_open
    case("outflow", "out")
      bnd_type(2,1) = bnd_outflow
    case("reflective", "reflecting", "reflect")
      bnd_type(2,1) = bnd_reflective
<<<<<<< HEAD
    case("reconnection", "recon", "rec")
      bnd_type(2,1) = bnd_reconnection
=======
    case("hydrostatic", "gravity")
      bnd_type(2,1) = bnd_gravity
    case("user", "custom")
      bnd_type(2,1) = bnd_user
>>>>>>> 08cca664
    case default
      bnd_type(2,1) = bnd_periodic
    end select

    select case(yubndry)
    case("open")
      bnd_type(2,2) = bnd_open
    case("outflow", "out")
      bnd_type(2,2) = bnd_outflow
    case("reflective", "reflecting", "reflect")
      bnd_type(2,2) = bnd_reflective
<<<<<<< HEAD
    case("reconnection", "recon", "rec")
      bnd_type(2,2) = bnd_reconnection
=======
    case("hydrostatic", "gravity")
      bnd_type(2,2) = bnd_gravity
    case("user", "custom")
      bnd_type(2,2) = bnd_user
>>>>>>> 08cca664
    case default
      bnd_type(2,2) = bnd_periodic
    end select

    select case(zlbndry)
    case("open")
      bnd_type(3,1) = bnd_open
    case("outflow", "out")
      bnd_type(3,1) = bnd_outflow
    case("reflective", "reflecting", "reflect")
      bnd_type(3,1) = bnd_reflective
    case("hydrostatic", "gravity")
      bnd_type(3,1) = bnd_gravity
    case("user", "custom")
      bnd_type(3,1) = bnd_user
    case default
      bnd_type(3,1) = bnd_periodic
    end select

    select case(zubndry)
    case("open")
      bnd_type(3,2) = bnd_open
    case("outflow", "out")
      bnd_type(3,2) = bnd_outflow
    case("reflective", "reflecting", "reflect")
      bnd_type(3,2) = bnd_reflective
    case("hydrostatic", "gravity")
      bnd_type(3,2) = bnd_gravity
    case("user", "custom")
      bnd_type(3,2) = bnd_user
    case default
      bnd_type(3,2) = bnd_periodic
    end select

#ifdef MPI
! allocate the exchange arrays
!
    allocate(barray(0:npmax,0:npmax), bcount(0:npmax,0:npmax))

! prepare the exchange arrays
!
    call prepare_exchange_array()
#endif /* MPI */

! print information about the boundary conditions
!
    if (verbose) then

      write (*,"(4x,a10,13x,'=',2(1x,a))") "x-boundary"                        &
                                                , trim(xlbndry), trim(xubndry)
      write (*,"(4x,a10,13x,'=',2(1x,a))") "y-boundary"                        &
                                                , trim(ylbndry), trim(yubndry)
#if NDIMS == 3
      write (*,"(4x,a10,13x,'=',2(1x,a))") "z-boundary"                        &
                                                , trim(zlbndry), trim(zubndry)
#endif /* NDIMS == 3 */

    end if

#ifdef PROFILE
! stop accounting time for module initialization/finalization
!
    call stop_timer(imi)
#endif /* PROFILE */

!-------------------------------------------------------------------------------
!
  end subroutine initialize_boundaries
!
!===============================================================================
!
! subroutine FINALIZE_BOUNDARIES:
! ------------------------------
!
!   Subroutine releases memory used by the module.
!
!   Arguments:
!
!     iret    - an integer flag for error return value;
!
!===============================================================================
!
  subroutine finalize_boundaries(iret)

! local variables are not implicit by default
!
    implicit none

! subroutine arguments
!
    integer, intent(inout) :: iret
!
!-------------------------------------------------------------------------------
!
#ifdef PROFILE
! start accounting time for module initialization/finalization
!
    call start_timer(imi)
#endif /* PROFILE */

#ifdef MPI
! release the exchange arrays
!
    call release_exchange_array()

! deallocate the exchange arrays
!
    deallocate(barray, bcount)
#endif /* MPI */

#ifdef PROFILE
! stop accounting time for module initialization/finalization
!
    call stop_timer(imi)
#endif /* PROFILE */

!-------------------------------------------------------------------------------
!
  end subroutine finalize_boundaries
!
!===============================================================================
!
! subroutine BOUNDARY_VARIABLES:
! -----------------------------
!
!   Subroutine updates the ghost zones of the data blocks from their neighbors
!   or applies the specific boundary conditions.
!
!   Arguments:
!
!     t, dt   - time and time increment;
!
!===============================================================================
!
  subroutine boundary_variables(t, dt)

! import external procedures and variables
!
    use blocks         , only : ndims
    use coordinates    , only : minlev, maxlev

! local variables are not implicit by default
!
    implicit none

! subroutine arguments
!
    real(kind=8), intent(in) :: t, dt

! local variables
!
    integer :: idir
!
!-------------------------------------------------------------------------------
!
#ifdef PROFILE
! start accounting time for variable boundary update
!
    call start_timer(imv)
#endif /* PROFILE */

#if NDIMS == 3
! update face boundaries between blocks at the same levels
!
    do idir = 1, ndims
      call boundaries_face_copy(idir)
    end do ! idir
#endif /* NDIMS == 3 */

! update edge boundaries between blocks at the same levels
!
    do idir = 1, ndims
      call boundaries_edge_copy(idir)
    end do ! idir

! update corner boundaries between blocks at the same levels
!
    call boundaries_corner_copy()

! do prolongation and restriction only if blocks are at different levels
!
    if (minlev /= maxlev) then

#if NDIMS == 3
! restrict face boundaries from higher level blocks
!
      do idir = 1, ndims
        call boundaries_face_restrict(idir)
      end do ! idir
#endif /* NDIMS == 3 */

! restricts edge boundaries from block at higher level
!
      do idir = 1, ndims
        call boundaries_edge_restrict(idir)
      end do ! idir

! restricts corner boundaries from blocks at higher levels
!
      call boundaries_corner_restrict()

! update specific boundaries
!
      call boundaries_specific(t, dt)

#if NDIMS == 3
! prolong face boundaries from lower level blocks
!
       do idir = 1, ndims
        call boundaries_face_prolong(idir)
       end do ! idir
#endif /* NDIMS == 3 */

! prolongs edge boundaries from block at lower level
!
      do idir = 1, ndims
        call boundaries_edge_prolong(idir)
      end do ! idir

! prolong corner boundaries from blocks at lower levels
!
      call boundaries_corner_prolong()

    end if ! minlev /= maxlev

! update specific boundaries
!
    call boundaries_specific(t, dt)

! convert updated primitive variables to conservative ones in all ghost cells
!
    call update_ghost_cells()

#ifdef PROFILE
! stop accounting time for variable boundary update
!
    call stop_timer(imv)
#endif /* PROFILE */

!-------------------------------------------------------------------------------
!
  end subroutine boundary_variables
!
!===============================================================================
!
! subroutine BOUNDARY_FLUXES:
! --------------------------
!
!   Subroutine updates the numerical fluxes from neighbors which lay on
!   higher level. At higher levels the numerical fluxes are calculated with
!   smaller error, since the resolution is higher, therefore we take those
!   fluxes and restrict them down to the level of the updated block.
!
!
!===============================================================================
!
  subroutine boundary_fluxes()

! import external procedures and variables
!
    use blocks         , only : block_meta, block_data, block_leaf
    use blocks         , only : list_meta, list_leaf
#ifdef MPI
    use blocks         , only : block_info, pointer_info
#endif /* MPI */
    use blocks         , only : ndims, nsides
    use coordinates    , only : minlev, maxlev
    use coordinates    , only : in, jn, kn
    use coordinates    , only : ib, ie, ibl
    use coordinates    , only : jb, je, jbl
    use coordinates    , only : kb, ke, kbl
    use equations      , only : nv
#ifdef MPI
    use mpitools       , only : nproc, nprocs, npairs, pairs
    use mpitools       , only : exchange_real_arrays
#endif /* MPI */

! local variables are not implicit by default
!
    implicit none

! local pointers
!
    type(block_meta), pointer :: pmeta, pneigh
    type(block_leaf), pointer :: pleaf
#ifdef MPI
    type(block_info), pointer :: pinfo
#endif /* MPI */

! local variables
!
    integer :: n, m
    integer :: i, is, it, il, iu, ih
    integer :: j, js, jt, jl, ju, jh
    integer :: k, ks, kt, kl, ku, kh
#ifdef MPI
    integer :: sproc, scount, stag
    integer :: rproc, rcount, rtag
    integer :: l, p, iret

! local arrays
!
    real(kind=8), dimension(:,:,:,:), allocatable  :: sbuf, rbuf
#endif /* MPI */
!
!-------------------------------------------------------------------------------
!
! quit if all blocks are at the same level
!
    if (minlev == maxlev) return

#ifdef PROFILE
! start accounting time for the flux boundary update
!
    call start_timer(imf)
#endif /* PROFILE */

! calculate half sizes
!
    ih = in / 2
    jh = jn / 2
#if NDIMS == 2
    kh = kn
    kl = 1
    ku = kn
#endif /* NDIMS == 2 */
#if NDIMS == 3
    kh = kn / 2
#endif /* NDIMS == 3 */

#ifdef MPI
! prepare the block exchange structures
!
    call prepare_exchange_array()
#endif /* MPI */

! update the fluxes between blocks on the same process
!
! associate pleaf with the first block on the leaf list
!
    pleaf => list_leaf

! scan all leaf meta blocks in the list
!
    do while(associated(pleaf))

! get the associated meta block
!
      pmeta => pleaf%meta

! iterate over all dimensions
!
      do n = 1, ndims
#if NDIMS == 2
        m = 3 - n
#endif /* NDIMS == 2 */

! iterate over all corners
!
#if NDIMS == 3
        do k = 1, nsides
#endif /* NDIMS == 3 */
          do j = 1, nsides
            do i = 1, nsides

! associate pneigh with the neighbor
!
#if NDIMS == 2
              pneigh => pmeta%edges(i,j,m)%ptr
#endif /* NDIMS == 2 */
#if NDIMS == 3
              pneigh => pmeta%faces(i,j,k,n)%ptr
#endif /* NDIMS == 3 */

! process only if the neighbor is associated
!
              if (associated(pneigh)) then

! check if the neighbor lays at higher level
!
                if (pneigh%level > pmeta%level) then

#ifdef MPI
! check if the block and its neighbor belong to the same process
!
                  if (pmeta%process == pneigh%process) then

! check if the neighbor belongs to the current process
!
                    if (pneigh%process == nproc) then
#endif /* MPI */

! update the flux depending on the direction
!
                      select case(n)
                      case(1)

! prepare the boundary layer indices for X-direction flux
!
                        if (i == 1) then
                          is = ie
                          it = ibl
                        else
                          is = ibl
                          it = ie
                        end if
                        if (j == 1) then
                          jl = jb
                          ju = jb + jh - 1
                        else
                          jl = je - jh + 1
                          ju = je
                        end if
#if NDIMS == 3
                        if (k == 1) then
                          kl = kb
                          ku = kb + kh - 1
                        else
                          kl = ke - kh + 1
                          ku = ke
                        end if
#endif /* NDIMS == 3 */

! update the flux at the X-face of the block
!
                        call block_update_flux(i, j, k, n                      &
                                       , pneigh%data%f(n,1:nv,is,jb:je,kb:ke)  &
                                       ,  pmeta%data%f(n,1:nv,it,jl:ju,kl:ku))

                      case(2)

! prepare the boundary layer indices for Y-direction flux
!
                        if (i == 1) then
                          il = ib
                          iu = ib + ih - 1
                        else
                          il = ie - ih + 1
                          iu = ie
                        end if
                        if (j == 1) then
                          js = je
                          jt = jbl
                        else
                         js = jbl
                          jt = je
                        end if
#if NDIMS == 3
                        if (k == 1) then
                          kl = kb
                          ku = kb + kh - 1
                        else
                          kl = ke - kh + 1
                          ku = ke
                        end if
#endif /* NDIMS == 3 */

! update the flux at the Y-face of the block
!
                        call block_update_flux(i, j, k, n                      &
                                       , pneigh%data%f(n,1:nv,ib:ie,js,kb:ke)  &
                                       ,  pmeta%data%f(n,1:nv,il:iu,jt,kl:ku))

#if NDIMS == 3
                      case(3)

! prepare the boundary layer indices for Z-direction flux
!
                        if (i == 1) then
                          il = ib
                          iu = ib + ih - 1
                        else
                          il = ie - ih + 1
                          iu = ie
                        end if
                        if (j == 1) then
                          jl = jb
                          ju = jb + jh - 1
                        else
                          jl = je - jh + 1
                          ju = je
                        end if
                        if (k == 1) then
                          ks = ke
                          kt = kbl
                        else
                          ks = kbl
                          kt = ke
                        end if

! update the flux at the Z-face of the block
!
                        call block_update_flux(i, j, k, n                      &
                                       , pneigh%data%f(n,1:nv,ib:ie,jb:je,ks)  &
                                       ,  pmeta%data%f(n,1:nv,il:iu,jl:ju,kt))
#endif /* NDIMS == 3 */

                      end select

#ifdef MPI
                    end if ! pneigh on the current process

                  else ! pneigh%proc /= pmeta%proc

! append the block to the exchange list
!
                    call append_exchange_block(pmeta, pneigh, n, i, j, k)

                  end if ! pneigh%proc /= pmeta%proc
#endif /* MPI */
                end if ! pmeta level < pneigh level

              end if ! pneigh associated

            end do ! i = 1, nsides
          end do ! j = 1, nsides
#if NDIMS == 3
        end do ! k = 1, nsides
#endif /* NDIMS == 3 */
      end do ! n = 1, ndims

! associate pleaf with the next leaf on the list
!
      pleaf => pleaf%next

    end do ! over leaf blocks

#ifdef MPI
! update flux boundaries between neighbors laying on different processes
!
! iterate over all process pairs
!
    do p = 1, npairs

! process only pairs related to this process
!
      if (pairs(p,1) == nproc .or. pairs(p,2) == nproc) then

! get sending and receiving process identifiers (depending on pair member)
!
        if (pairs(p,1) == nproc) then
          sproc = pairs(p,1)
          rproc = pairs(p,2)
        end if
        if (pairs(p,2) == nproc) then
          sproc = pairs(p,2)
          rproc = pairs(p,1)
        end if

! get the number of blocks to exchange
!
        scount = bcount(sproc,rproc)
        rcount = bcount(rproc,sproc)

! process only pairs which have anything to exchange
!
        if ((scount + rcount) > 0) then

! prepare the tag for communication
!
          stag = 16 * (rproc * nprocs + sproc) + 1
          rtag = 16 * (sproc * nprocs + rproc) + 1

! allocate buffers for variable exchange
!
          allocate(sbuf(scount,nv,ih,kh))
          allocate(rbuf(rcount,nv,ih,kh))

!! PREPARE BLOCKS FOR SENDING
!!
! reset the block counter
!
          l = 0

! associate pinfo with the first block in the exchange list
!
          pinfo => barray(sproc,rproc)%ptr

! scan all blocks on the list
!
          do while(associated(pinfo))

! increase the block count
!
            l = l + 1

! associate pneigh pointer
!
            pneigh => pinfo%neigh

! get neighbor direction and corner coordinates
!
            n = pinfo%direction
            i = pinfo%corner(1)
            j = pinfo%corner(2)
#if NDIMS == 3
            k = pinfo%corner(3)
#endif /* NDIMS == 3 */

! update directional flux from the neighbor
!
            select case(n)
            case(1)

! prepare the boundary layer index depending on the side
!
              if (i == 1) then
                is = ie
              else
                is = ibl
              end if

! update the flux edge from the neighbor at higher level
!
              call block_update_flux(i, j, k, n                                &
                                 , pneigh%data%f(n,1:nv,is,jb:je,kb:ke)        &
                                 ,          sbuf(l,1:nv,1:jh,1:kh))

            case(2)

! prepare the boundary layer index depending on the side
!
              if (j == 1) then
                js = je
              else
                js = jbl
              end if

! update the flux edge from the neighbor at higher level
!
              call block_update_flux(i, j, k, n                                &
                                 , pneigh%data%f(n,1:nv,ib:ie,js,kb:ke)        &
                                 ,          sbuf(l,1:nv,1:ih,1:kh))

#if NDIMS == 3
            case(3)

! prepare the boundary layer index depending on the side
!
              if (k == 1) then
                ks = ke
              else
                ks = kbl
              end if

! update the flux edge from the neighbor at higher level
!
              call block_update_flux(i, j, k, n                                &
                                 , pneigh%data%f(n,1:nv,ib:ie,jb:je,ks)        &
                                 ,          sbuf(l,1:nv,1:ih,1:jh))
#endif /* NDIMS == 3 */

            end select

! associate pinfo with the next block
!
            pinfo => pinfo%prev

          end do ! %ptr blocks

!! SEND PREPARED BLOCKS AND RECEIVE NEW ONES
!!
! exchange data
!
          call exchange_real_arrays(rproc, stag, size(sbuf), sbuf              &
                                  , rproc, rtag, size(rbuf), rbuf, iret)

!! PROCESS RECEIVED BLOCKS
!!
! reset the block counter
!
          l = 0

! associate pinfo with the first block in the exchange list
!
          pinfo => barray(rproc,sproc)%ptr

! scan all blocks on the list
!
          do while(associated(pinfo))

! increase the block count
!
            l = l + 1

! associate pmeta pointer
!
            pmeta  => pinfo%block

! get neighbor direction and corner indices
!
            n = pinfo%direction
            i = pinfo%corner(1)
            j = pinfo%corner(2)
#if NDIMS == 3
            k = pinfo%corner(3)
#endif /* NDIMS == 3 */

! update directional flux from the neighbor
!
            select case(n)
            case(1)

! prepare the boundary layer indices depending on the corner position
!
              if (i == 1) then
                it = ibl
              else
                it = ie
              end if
              if (j == 1) then
                jl = jb
                ju = jb + jh - 1
              else
                jl = je - jh + 1
                ju = je
              end if
#if NDIMS == 3
              if (k == 1) then
                kl = kb
                ku = kb + kh - 1
              else
                kl = ke - kh + 1
                ku = ke
              end if
#endif /* NDIMS == 3 */

! update the flux edge from the neighbor at higher level
!
              pmeta%data%f(n,1:nv,it,jl:ju,kl:ku) = rbuf(l,1:nv,1:jh,1:kh)

            case(2)

! prepare the boundary layer indices depending on the corner position
!
              if (i == 1) then
                il = ib
                iu = ib + ih - 1
              else
                il = ie - ih + 1
                iu = ie
              end if
              if (j == 1) then
                jt = jbl
              else
                jt = je
              end if
#if NDIMS == 3
              if (k == 1) then
                kl = kb
                ku = kb + kh - 1
              else
                kl = ke - kh + 1
                ku = ke
              end if
#endif /* NDIMS == 3 */

! update the flux edge from the neighbor at higher level
!
              pmeta%data%f(n,1:nv,il:iu,jt,kl:ku) = rbuf(l,1:nv,1:ih,1:kh)

#if NDIMS == 3
            case(3)

! prepare the boundary layer indices depending on the corner position
!
              if (i == 1) then
                il = ib
                iu = ib + ih - 1
              else
                il = ie - ih + 1
                iu = ie
              end if
              if (j == 1) then
                jl = jb
                ju = jb + jh - 1
              else
                jl = je - jh + 1
                ju = je
              end if
              if (k == 1) then
                kt = kbl
              else
                kt = ke
              end if

! update the flux edge from the neighbor at higher level
!
              pmeta%data%f(n,1:nv,il:iu,jl:ju,kt) = rbuf(l,1:nv,1:ih,1:jh)
#endif /* NDIMS == 3 */

            end select

! associate pinfo with the next block
!
            pinfo => pinfo%prev

          end do ! %ptr blocks

! deallocate data buffer
!
          deallocate(sbuf, rbuf)

        end if ! (scount + rcount) > 0

      end if ! pairs(p,1) == nproc || pairs(p,2) == nproc

    end do ! p = 1, npairs

! release the memory used by the array of exchange block lists
!
    call release_exchange_array()
#endif /* MPI */

#ifdef PROFILE
! stop accounting time for the flux boundary update
!
    call stop_timer(imf)
#endif /* PROFILE */

!-------------------------------------------------------------------------------
!
  end subroutine boundary_fluxes
!
!===============================================================================
!!
!!***  PRIVATE SUBROUTINES  ****************************************************
!!
!===============================================================================
!
!===============================================================================
!
!  DOMAIN SPECIFIC BOUNDARY SUBROUTINES
!
!===============================================================================
!
!===============================================================================
!
! subroutine BOUNDARIES_SPECIFIC:
! ------------------------------
!
!   Subroutine scans over all leaf blocks in order to find blocks without
!   neighbors and update the corresponding boundaries for the selected
!   boundary type.
!
!   Arguments:
!
!     t, dt   - time and time increment;
!
!===============================================================================
!
  subroutine boundaries_specific(t, dt)

! import external procedures and variables
!
    use blocks         , only : block_meta, block_leaf
    use blocks         , only : list_meta, list_leaf
    use blocks         , only : ndims, nsides
    use coordinates    , only : im, jm, km
    use coordinates    , only : ax, ay, az
    use equations      , only : nv
#ifdef MPI
    use mpitools       , only : nproc
#endif /* MPI */
    use mpitools       , only : periodic

! local variables are not implicit by default
!
    implicit none

! subroutine arguments
!
    real(kind=8), intent(in) :: t, dt

! local pointers
!
    type(block_meta), pointer :: pmeta, pneigh
    type(block_leaf), pointer :: pleaf

! local variables
!
    integer                   :: i, j, k, n, m

! local arrays
!
    real(kind=8), dimension(im) :: x
    real(kind=8), dimension(jm) :: y
    real(kind=8), dimension(km) :: z
!
!-------------------------------------------------------------------------------
!
#ifdef PROFILE
! start accounting time for the specific boundary update
!
    call start_timer(ims)
#endif /* PROFILE */

! associate pleaf with the first block on the leaf list
!
    pleaf => list_leaf

! scan all leaf meta blocks in the list
!
    do while(associated(pleaf))

! get the associated meta block
!
      pmeta => pleaf%meta

! process only if this block is marked for update
!
      if (pmeta%update) then

#ifdef MPI
! check if the block belongs to the local process
!
        if (pmeta%process == nproc) then
#endif /* MPI */

! prepare block coordinates
!
        x(1:im) = pmeta%xmin + ax(pmeta%level,1:im)
        y(1:jm) = pmeta%ymin + ay(pmeta%level,1:jm)
#if NDIMS == 3
        z(1:km) = pmeta%zmin + az(pmeta%level,1:km)
#else /* NDIMS == 3 */
        z(1:km) = 0.0d+00
#endif /* NDIMS == 3 */

#if NDIMS == 2
! iterate over all directions
!
          do n = 1, ndims

! process boundaries only if they are not periodic along the given direction
!
            if (.not. periodic(n)) then

! calculate the edge direction (in 2D we don't have face neighbors, so we have
! to use edge neighbors)
!
              m = 3 - n

! iterate over all corners
!
              do j = 1, nsides
                do i = 1, nsides

! if the face neighbor is not associated, apply specific boundaries
!
                  if (.not. associated(pmeta%edges(i,j,m)%ptr))                &
                            call block_boundary_specific(i, j, k, n            &
<<<<<<< HEAD
                                          , pmeta%level                        &
=======
                                          , t, dt, x(:), y(:), z(:)            &
>>>>>>> 08cca664
                                          , pmeta%data%q(1:nv,1:im,1:jm,1:km))

                end do ! i = 1, sides
              end do ! j = 1, sides

            end if ! not periodic

          end do ! n = 1, ndims
#endif /* NDIMS == 2 */
#if NDIMS == 3
! iterate over all directions
!
          do n = 1, ndims

! process boundaries only if they are not periodic along the given direction
!
            if (.not. periodic(n)) then

! iterate over all corners
!
              do k = 1, nsides
                do j = 1, nsides
                  do i = 1, nsides

! if the face neighbor is not associated, apply specific boundaries
!
                    if (.not. associated(pmeta%faces(i,j,k,n)%ptr))            &
                            call block_boundary_specific(i, j, k, n            &
<<<<<<< HEAD
                                          , pmeta%level                        &
=======
                                          , t, dt, x(:), y(:), z(:)            &
>>>>>>> 08cca664
                                          , pmeta%data%q(1:nv,1:im,1:jm,1:km))

                  end do ! i = 1, sides
                end do ! j = 1, sides
              end do ! k = 1, sides

            end if ! not periodic

          end do ! n = 1, ndims
#endif /* NDIMS == 3 */

#ifdef MPI
        end if ! block belongs to the local process
#endif /* MPI */

      end if ! if pmeta marked for update

! associate pleaf with the next leaf on the list
!
      pleaf => pleaf%next

    end do ! over leaf blocks

#ifdef PROFILE
! stop accounting time for the specific boundary update
!
    call stop_timer(ims)
#endif /* PROFILE */

!-------------------------------------------------------------------------------
!
  end subroutine boundaries_specific
#if NDIMS == 3
!
!===============================================================================
!
!  DOMAIN FACE BOUNDARY UPDATE SUBROUTINES
!
!===============================================================================
!
!===============================================================================
!
! subroutine BOUNDARIES_FACE_COPY:
! -------------------------------
!
!   Subroutine updates the face boundaries between blocks on the same level.
!
!   Arguments:
!
!     idir - the direction to be processed;
!
!===============================================================================
!
  subroutine boundaries_face_copy(idir)

! import external procedures and variables
!
    use blocks         , only : nsides
    use blocks         , only : block_meta, block_data, block_leaf
    use blocks         , only : list_meta, list_leaf
    use blocks         , only : block_info, pointer_info
    use coordinates    , only : ng
    use coordinates    , only : in , jn , kn
    use coordinates    , only : im , jm , km
    use coordinates    , only : faces_gc, faces_dc
    use equations      , only : nv
#ifdef MPI
    use mpitools       , only : nproc, nprocs, npairs, pairs
    use mpitools       , only : exchange_real_arrays
#endif /* MPI */

! local variables are not implicit by default
!
    implicit none

! subroutine arguments
!
    integer, intent(in) :: idir

! local pointers
!
    type(block_meta), pointer :: pmeta, pneigh
    type(block_leaf), pointer :: pleaf
#ifdef MPI
    type(block_info), pointer :: pinfo
#endif /* MPI */

! local variables
!
    integer :: i , j , k
    integer :: ih, jh, kh
    integer :: il, jl, kl
    integer :: iu, ju, ku
    integer :: is, js, ks
    integer :: it, jt, kt
#ifdef MPI
    integer :: sproc, scount, stag
    integer :: rproc, rcount, rtag
    integer :: l, p, iret

! local arrays
!
    real(kind=8), dimension(:,:,:,:,:), allocatable :: sbuf, rbuf
#endif /* MPI */
!
!-------------------------------------------------------------------------------
!
#ifdef PROFILE
! start accounting time for the face boundary update by copying
!
    call start_timer(ifc)
#endif /* PROFILE */

! calculate half sizes
!
    ih = in / 2
    jh = jn / 2
    kh = kn / 2

#ifdef MPI
! prepare the block exchange structures
!
    call prepare_exchange_array()
#endif /* MPI */

! update boundaries between blocks on the same process
!
! associate pleaf with the first block on the leaf list
!
    pleaf => list_leaf

! scan all leaf meta blocks in the list
!
    do while(associated(pleaf))

! get the associated meta block
!
      pmeta => pleaf%meta

! scan over all block corners
!
      do k = 1, nsides
        do j = 1, nsides
          do i = 1, nsides

! associate pneigh with the current neighbor
!
            pneigh => pmeta%faces(i,j,k,idir)%ptr

! check if the neighbor is associated
!
            if (associated(pneigh)) then

! check if the neighbor is at the same level
!
              if (pneigh%level == pmeta%level) then

! process only blocks and neighbors which are marked for update
!
                if (pmeta%update .or. pneigh%update) then

#ifdef MPI
! check if the block and its neighbor belong to the same process
!
                  if (pmeta%process == pneigh%process) then

! check if the neighbor belongs to the current process
!
                    if (pneigh%process == nproc) then
#endif /* MPI */

! prepare region indices of the block and its neighbor for the face boundary
! update
!
                      il = faces_gc(i,j,k,idir)%l(1)
                      jl = faces_gc(i,j,k,idir)%l(2)
                      kl = faces_gc(i,j,k,idir)%l(3)
                      iu = faces_gc(i,j,k,idir)%u(1)
                      ju = faces_gc(i,j,k,idir)%u(2)
                      ku = faces_gc(i,j,k,idir)%u(3)

                      is = faces_dc(i,j,k,idir)%l(1)
                      js = faces_dc(i,j,k,idir)%l(2)
                      ks = faces_dc(i,j,k,idir)%l(3)
                      it = faces_dc(i,j,k,idir)%u(1)
                      jt = faces_dc(i,j,k,idir)%u(2)
                      kt = faces_dc(i,j,k,idir)%u(3)

! copy the corresponding face region from the neighbor to the current data
! block
!
                      pmeta%data%q(1:nv,il:iu,jl:ju,kl:ku) =                   &
                                         pneigh%data%q(1:nv,is:it,js:jt,ks:kt)

#ifdef MPI
                    end if ! pneigh on the current process

                  else ! block and neighbor belong to different processes

! append the block to the exchange list
!
                    call append_exchange_block(pmeta, pneigh, idir, i, j, k)

                  end if ! block and neighbor belong to different processes
#endif /* MPI */

                end if ! pmeta and pneigh marked for update

              end if ! neighbor at the same level

            end if ! neighbor associated

          end do ! i = 1, nsides
        end do ! j = 1, nsides
      end do ! k = 1, nsides

! associate pleaf with the next leaf on the list
!
      pleaf => pleaf%next

    end do ! over leaf blocks

#ifdef MPI
!! 3. UPDATE VARIABLE BOUNDARIES BETWEEN BLOCKS BELONGING TO DIFFERENT PROCESSES
!!
! iterate over all process pairs
!
    do p = 1, npairs

! process only pairs related to this process
!
      if (pairs(p,1) == nproc .or. pairs(p,2) == nproc) then

! get sending and receiving process identifiers (depending on pair member)
!
        if (pairs(p,1) == nproc) then
          sproc = pairs(p,1)
          rproc = pairs(p,2)
        end if
        if (pairs(p,2) == nproc) then
          sproc = pairs(p,2)
          rproc = pairs(p,1)
        end if

! get the number of blocks to exchange
!
        scount = bcount(sproc,rproc)
        rcount = bcount(rproc,sproc)

! process only pairs which have anything to exchange
!
        if ((scount + rcount) > 0) then

! prepare the tag for communication
!
          stag = 16 * (rproc * nprocs + sproc) + 2
          rtag = 16 * (sproc * nprocs + rproc) + 2

! allocate data buffer for variables to exchange
!
          select case(idir)
          case(1)
            allocate(sbuf(scount,nv,ng,jh,kh))
            allocate(rbuf(rcount,nv,ng,jh,kh))
          case(2)
            allocate(sbuf(scount,nv,ih,ng,kh))
            allocate(rbuf(rcount,nv,ih,ng,kh))
          case(3)
            allocate(sbuf(scount,nv,ih,jh,ng))
            allocate(rbuf(rcount,nv,ih,jh,ng))
          end select

!! PREPARE BLOCKS FOR SENDING
!!
! reset the block counter
!
          l = 0

! associate the pointer with the first block in the exchange list
!
          pinfo => barray(sproc,rproc)%ptr

! scan over all blocks on the block exchange list
!
          do while(associated(pinfo))

! increase the block counter
!
            l = l + 1

! assign pneigh to the associated neighbor block
!
            pneigh => pinfo%neigh

! get the corner coordinates
!
            i = pinfo%corner(1)
            j = pinfo%corner(2)
            k = pinfo%corner(3)

! prepare region indices for the face boundary update
!
            is = faces_dc(i,j,k,idir)%l(1)
            js = faces_dc(i,j,k,idir)%l(2)
            ks = faces_dc(i,j,k,idir)%l(3)
            it = faces_dc(i,j,k,idir)%u(1)
            jt = faces_dc(i,j,k,idir)%u(2)
            kt = faces_dc(i,j,k,idir)%u(3)

! copy the corresponding face region from the neighbor and insert it to
! the buffer
!
            select case(idir)
            case(1)
              sbuf(l,1:nv,1:ng,1:jh,1:kh) =                                    &
                                         pneigh%data%q(1:nv,is:it,js:jt,ks:kt)
            case(2)
              sbuf(l,1:nv,1:ih,1:ng,1:kh) =                                    &
                                         pneigh%data%q(1:nv,is:it,js:jt,ks:kt)
            case(3)
              sbuf(l,1:nv,1:ih,1:jh,1:ng) =                                    &
                                         pneigh%data%q(1:nv,is:it,js:jt,ks:kt)
            end select

! associate the pointer with the next block
!
            pinfo => pinfo%prev

          end do ! %ptr block list

!! SEND PREPARED BLOCKS AND RECEIVE NEW ONES
!!
! exchange data
!
          call exchange_real_arrays(rproc, stag, size(sbuf), sbuf              &
                                  , rproc, rtag, size(rbuf), rbuf, iret)

!! PROCESS RECEIVED BLOCKS
!!
! reset the block counter
!
          l = 0

! associate the pointer with the first block in the exchange list
!
          pinfo => barray(rproc,sproc)%ptr

! iterate over all received blocks and update boundaries of the corresponding
! data blocks
!
          do while(associated(pinfo))

! increase the block counter
!
            l = l + 1

! assign a pointer to the associated data block
!
            pmeta => pinfo%block

! get the corner coordinates
!
            i = pinfo%corner(1)
            j = pinfo%corner(2)
            k = pinfo%corner(3)

! prepare region indices for the face boundary update
!
            il = faces_gc(i,j,k,idir)%l(1)
            jl = faces_gc(i,j,k,idir)%l(2)
            kl = faces_gc(i,j,k,idir)%l(3)
            iu = faces_gc(i,j,k,idir)%u(1)
            ju = faces_gc(i,j,k,idir)%u(2)
            ku = faces_gc(i,j,k,idir)%u(3)

! update the corresponding face region of the current block
!
            select case(idir)
            case(1)
              pmeta%data%q(1:nv,il:iu,jl:ju,kl:ku) = rbuf(l,1:nv,1:ng,1:jh,1:kh)
            case(2)
              pmeta%data%q(1:nv,il:iu,jl:ju,kl:ku) = rbuf(l,1:nv,1:ih,1:ng,1:kh)
            case(3)
              pmeta%data%q(1:nv,il:iu,jl:ju,kl:ku) = rbuf(l,1:nv,1:ih,1:jh,1:ng)
            end select

! associate the pointer with the next block
!
            pinfo => pinfo%prev

          end do ! %ptr block list

! deallocate data buffer
!
          deallocate(sbuf, rbuf)

        end if ! (scount + rcount) > 0

      end if ! pairs(p,1) == nproc || pairs(p,2) == nproc

    end do ! p = 1, npairs

! release the memory used by the array of exchange block lists
!
    call release_exchange_array()
#endif /* MPI */

#ifdef PROFILE
! stop accounting time for the face boundary update by copying
!
    call stop_timer(ifc)
#endif /* PROFILE */

!-------------------------------------------------------------------------------
!
  end subroutine boundaries_face_copy
!
!===============================================================================
!
! subroutine BOUNDARIES_FACE_RESTRICT:
! -----------------------------------
!
!   Subroutine updates the face boundaries from blocks on higher level.
!
!   Arguments:
!
!     idir - the direction to be processed;
!
!===============================================================================
!
  subroutine boundaries_face_restrict(idir)

! import external procedures and variables
!
    use blocks         , only : nsides
    use blocks         , only : block_meta, block_data, block_leaf
    use blocks         , only : list_meta, list_leaf
    use blocks         , only : block_info, pointer_info
    use coordinates    , only : ng
    use coordinates    , only : in , jn , kn
    use coordinates    , only : im , jm , km
    use coordinates    , only : faces_gr
    use equations      , only : nv
#ifdef MPI
    use mpitools       , only : nproc, nprocs, npairs, pairs
    use mpitools       , only : exchange_real_arrays
#endif /* MPI */

! local variables are not implicit by default
!
    implicit none

! subroutine arguments
!
    integer, intent(in) :: idir

! local pointers
!
    type(block_meta), pointer :: pmeta, pneigh
    type(block_leaf), pointer :: pleaf
#ifdef MPI
    type(block_info), pointer :: pinfo
#endif /* MPI */

! local variables
!
    integer :: i , j , k
    integer :: ih, jh, kh
    integer :: il, jl, kl
    integer :: iu, ju, ku
#ifdef MPI
    integer :: sproc, scount, stag
    integer :: rproc, rcount, rtag
    integer :: l, p, iret

! local arrays
!
    real(kind=8), dimension(:,:,:,:,:), allocatable :: sbuf, rbuf
#endif /* MPI */
!
!-------------------------------------------------------------------------------
!
#ifdef PROFILE
! start accounting time for the face boundary update by restriction
!
    call start_timer(ifr)
#endif /* PROFILE */

! calculate half sizes
!
    ih = in / 2
    jh = jn / 2
    kh = kn / 2

#ifdef MPI
! prepare the block exchange structures
!
    call prepare_exchange_array()
#endif /* MPI */

! update boundaries between blocks on the same process
!
! associate pleaf with the first block on the leaf list
!
    pleaf => list_leaf

! scan all leaf meta blocks in the list
!
    do while(associated(pleaf))

! get the associated meta block
!
      pmeta => pleaf%meta

! scan over all block corners
!
      do k = 1, nsides
        do j = 1, nsides
          do i = 1, nsides

! associate pneigh with the current neighbor
!
            pneigh => pmeta%faces(i,j,k,idir)%ptr

! check if the neighbor is associated
!
            if (associated(pneigh)) then

! check if the neighbor is at higher level
!
              if (pneigh%level > pmeta%level) then

! process only blocks and neighbors which are marked for update
!
                if (pmeta%update .or. pneigh%update) then

#ifdef MPI
! check if the block and its neighbor belong to the same process
!
                  if (pmeta%process == pneigh%process) then

! check if the neighbor belongs to the current process
!
                    if (pneigh%process == nproc) then
#endif /* MPI */

! prepare region indices of the block and its neighbor for the face boundary
! update
!
                      il = faces_gr(i,j,k,idir)%l(1)
                      jl = faces_gr(i,j,k,idir)%l(2)
                      kl = faces_gr(i,j,k,idir)%l(3)
                      iu = faces_gr(i,j,k,idir)%u(1)
                      ju = faces_gr(i,j,k,idir)%u(2)
                      ku = faces_gr(i,j,k,idir)%u(3)

! extract the corresponding face region from the neighbor and insert it in
! the current data block
!
                      call block_face_restrict(idir, i, j, k                   &
                                   , pneigh%data%q(1:nv, 1:im, 1:jm, 1:km)     &
                                   ,  pmeta%data%q(1:nv,il:iu,jl:ju,kl:ku))

#ifdef MPI
                    end if ! pneigh on the current process

                  else ! block and neighbor belong to different processes

! append the block to the exchange list
!
                    call append_exchange_block(pmeta, pneigh, idir, i, j, k)

                  end if ! block and neighbor belong to different processes
#endif /* MPI */

                end if ! pmeta and pneigh marked for update

              end if ! neighbor at the same level

            end if ! neighbor associated

          end do ! i = 1, nsides
        end do ! j = 1, nsides
      end do ! k = 1, nsides

! associate pleaf with the next leaf on the list
!
      pleaf => pleaf%next

    end do ! over leaf blocks

#ifdef MPI
!! 3. UPDATE VARIABLE BOUNDARIES BETWEEN BLOCKS BELONGING TO DIFFERENT PROCESSES
!!
! iterate over all process pairs
!
    do p = 1, npairs

! process only pairs related to this process
!
      if (pairs(p,1) == nproc .or. pairs(p,2) == nproc) then

! get sending and receiving process identifiers (depending on pair member)
!
        if (pairs(p,1) == nproc) then
          sproc = pairs(p,1)
          rproc = pairs(p,2)
        end if
        if (pairs(p,2) == nproc) then
          sproc = pairs(p,2)
          rproc = pairs(p,1)
        end if

! get the number of blocks to exchange
!
        scount = bcount(sproc,rproc)
        rcount = bcount(rproc,sproc)

! process only pairs which have anything to exchange
!
        if ((scount + rcount) > 0) then

! prepare the tag for communication
!
          stag = 16 * (rproc * nprocs + sproc) + 3
          rtag = 16 * (sproc * nprocs + rproc) + 3

! allocate data buffer for variables to exchange
!
          select case(idir)
          case(1)
            allocate(sbuf(scount,nv,ng,jh,kh))
            allocate(rbuf(rcount,nv,ng,jh,kh))
          case(2)
            allocate(sbuf(scount,nv,ih,ng,kh))
            allocate(rbuf(rcount,nv,ih,ng,kh))
          case(3)
            allocate(sbuf(scount,nv,ih,jh,ng))
            allocate(rbuf(rcount,nv,ih,jh,ng))
          end select

!! PREPARE BLOCKS FOR SENDING
!!
! reset the block counter
!
          l = 0

! associate the pointer with the first block in the exchange list
!
          pinfo => barray(sproc,rproc)%ptr

! scan over all blocks on the block exchange list
!
          do while(associated(pinfo))

! increase the block counter
!
            l = l + 1

! assign pneigh to the associated neighbor block
!
            pneigh => pinfo%neigh

! get the corner coordinates
!
            i = pinfo%corner(1)
            j = pinfo%corner(2)
            k = pinfo%corner(3)

! restrict the corresponding face region from the neighbor and insert it
! to the buffer
!
            select case(idir)
            case(1)
              call block_face_restrict(idir, i, j, k                           &
                                   , pneigh%data%q(1:nv,1:im,1:jm,1:km)        &
                                   ,        sbuf(l,1:nv,1:ng,1:jh,1:kh))
            case(2)
              call block_face_restrict(idir, i, j, k                           &
                                   , pneigh%data%q(1:nv,1:im,1:jm,1:km)        &
                                   ,        sbuf(l,1:nv,1:ih,1:ng,1:kh))
            case(3)
              call block_face_restrict(idir, i, j, k                           &
                                   , pneigh%data%q(1:nv,1:im,1:jm,1:km)        &
                                   ,        sbuf(l,1:nv,1:ih,1:jh,1:ng))
            end select

! associate the pointer with the next block
!
            pinfo => pinfo%prev

          end do ! %ptr block list

!! SEND PREPARED BLOCKS AND RECEIVE NEW ONES
!!
! exchange data
!
          call exchange_real_arrays(rproc, stag, size(sbuf), sbuf              &
                                  , rproc, rtag, size(rbuf), rbuf, iret)

!! PROCESS RECEIVED BLOCKS
!!
! reset the block counter
!
          l = 0

! associate the pointer with the first block in the exchange list
!
          pinfo => barray(rproc,sproc)%ptr

! iterate over all received blocks and update boundaries of the corresponding
! data blocks
!
          do while(associated(pinfo))

! increase the block counter
!
            l = l + 1

! assign a pointer to the associated data block
!
            pmeta => pinfo%block

! get the corner coordinates
!
            i = pinfo%corner(1)
            j = pinfo%corner(2)
            k = pinfo%corner(3)

! prepare region indices for the face boundary update
!
            il = faces_gr(i,j,k,idir)%l(1)
            jl = faces_gr(i,j,k,idir)%l(2)
            kl = faces_gr(i,j,k,idir)%l(3)
            iu = faces_gr(i,j,k,idir)%u(1)
            ju = faces_gr(i,j,k,idir)%u(2)
            ku = faces_gr(i,j,k,idir)%u(3)

! update the corresponding face region of the current block
!
            select case(idir)
            case(1)
              pmeta%data%q(1:nv,il:iu,jl:ju,kl:ku) =                           &
                                                   rbuf(l,1:nv,1:ng,1:jh,1:kh)
            case(2)
              pmeta%data%q(1:nv,il:iu,jl:ju,kl:ku) =                           &
                                                   rbuf(l,1:nv,1:ih,1:ng,1:kh)
            case(3)
              pmeta%data%q(1:nv,il:iu,jl:ju,kl:ku) =                           &
                                                   rbuf(l,1:nv,1:ih,1:jh,1:ng)
            end select

! associate the pointer with the next block
!
            pinfo => pinfo%prev

          end do ! %ptr block list

! deallocate data buffer
!
          deallocate(sbuf, rbuf)

        end if ! (scount + rcount) > 0

      end if ! pairs(p,1) == nproc || pairs(p,2) == nproc

    end do ! p = 1, npairs

! release the memory used by the array of exchange block lists
!
    call release_exchange_array()
#endif /* MPI */

#ifdef PROFILE
! stop accounting time for the face boundary update by restriction
!
    call stop_timer(ifr)
#endif /* PROFILE */

!-------------------------------------------------------------------------------
!
  end subroutine boundaries_face_restrict
!
!===============================================================================
!
! subroutine BOUNDARIES_FACE_PROLONG:
! ----------------------------------
!
!   Subroutine updates the face boundaries from blocks on lower level.
!
!   Arguments:
!
!     idir - the direction to be processed;
!
!===============================================================================
!
  subroutine boundaries_face_prolong(idir)

! import external procedures and variables
!
    use blocks         , only : nsides
    use blocks         , only : block_meta, block_data, block_leaf
    use blocks         , only : list_meta, list_leaf
    use blocks         , only : block_info, pointer_info
    use coordinates    , only : ng
    use coordinates    , only : in , jn , kn
    use coordinates    , only : im , jm , km
    use coordinates    , only : faces_gp
    use equations      , only : nv
#ifdef MPI
    use mpitools       , only : nproc, nprocs, npairs, pairs
    use mpitools       , only : exchange_real_arrays
#endif /* MPI */

! local variables are not implicit by default
!
    implicit none

! subroutine arguments
!
    integer, intent(in) :: idir

! local pointers
!
    type(block_meta), pointer :: pmeta, pneigh
    type(block_leaf), pointer :: pleaf
#ifdef MPI
    type(block_info), pointer :: pinfo
#endif /* MPI */

! local variables
!
    integer :: i , j , k
    integer :: ic, jc, kc
    integer :: ih, jh, kh
    integer :: il, jl, kl
    integer :: iu, ju, ku
#ifdef MPI
    integer :: sproc, scount, stag
    integer :: rproc, rcount, rtag
    integer :: l, p, iret

! local arrays
!
    real(kind=8), dimension(:,:,:,:,:), allocatable :: sbuf, rbuf
#endif /* MPI */
!
!-------------------------------------------------------------------------------
!
#ifdef PROFILE
! start accounting time for the face boundary update by prolongation
!
    call start_timer(ifp)
#endif /* PROFILE */

! calculate the sizes
!
    ih = in + ng
    jh = jn + ng
    kh = kn + ng

#ifdef MPI
! prepare the block exchange structures
!
    call prepare_exchange_array()
#endif /* MPI */

! update boundaries between blocks on the same process
!
! associate pleaf with the first block on the leaf list
!
    pleaf => list_leaf

! scan all leaf meta blocks in the list
!
    do while(associated(pleaf))

! get the associated meta block
!
      pmeta => pleaf%meta

! scan over all block corners
!
      do k = 1, nsides
        kc = k
        do j = 1, nsides
          jc = j
          do i = 1, nsides
            ic = i

! associate pneigh with the current neighbor
!
            pneigh => pmeta%faces(i,j,k,idir)%ptr

! check if the neighbor is associated
!
            if (associated(pneigh)) then

! check if the neighbor lays at lower level
!
              if (pneigh%level < pmeta%level) then

! process only blocks and neighbors which are marked for update
!
                if (pmeta%update .or. pneigh%update) then

#ifdef MPI
! check if the block and its neighbor belong to the same process
!
                  if (pmeta%process == pneigh%process) then

! check if the neighbor belongs to the current process
!
                    if (pneigh%process == nproc) then
#endif /* MPI */

! prepare indices of the region in which the boundaries should be updated
!
                      select case(idir)
                      case(1)
                        jc = pmeta%pos(2) + 1
                        kc = pmeta%pos(3) + 1
                        il = faces_gp(i ,jc,kc,idir)%l(1)
                        jl = faces_gp(i ,jc,kc,idir)%l(2)
                        kl = faces_gp(i ,jc,kc,idir)%l(3)
                        iu = faces_gp(i ,jc,kc,idir)%u(1)
                        ju = faces_gp(i ,jc,kc,idir)%u(2)
                        ku = faces_gp(i ,jc,kc,idir)%u(3)

                      case(2)
                        ic = pmeta%pos(1) + 1
                        kc = pmeta%pos(3) + 1
                        il = faces_gp(ic,j ,kc,idir)%l(1)
                        jl = faces_gp(ic,j ,kc,idir)%l(2)
                        kl = faces_gp(ic,j ,kc,idir)%l(3)
                        iu = faces_gp(ic,j ,kc,idir)%u(1)
                        ju = faces_gp(ic,j ,kc,idir)%u(2)
                        ku = faces_gp(ic,j ,kc,idir)%u(3)

                      case(3)
                        ic = pmeta%pos(1) + 1
                        jc = pmeta%pos(2) + 1
                        il = faces_gp(ic,jc,k ,idir)%l(1)
                        jl = faces_gp(ic,jc,k ,idir)%l(2)
                        kl = faces_gp(ic,jc,k ,idir)%l(3)
                        iu = faces_gp(ic,jc,k ,idir)%u(1)
                        ju = faces_gp(ic,jc,k ,idir)%u(2)
                        ku = faces_gp(ic,jc,k ,idir)%u(3)
                      end select

! take the neighbor volume, extract the corresponding face region and insert
! it in the current data block
!
                      call block_face_prolong(idir, ic, jc, kc                 &
                                   , pneigh%data%q(1:nv, 1:im, 1:jm, 1:km)     &
                                   ,  pmeta%data%q(1:nv,il:iu,jl:ju,kl:ku))

#ifdef MPI
                    end if ! pneigh on the current process

                  else ! block and neighbor belong to different processes

! append the block to the exchange list
!
                    call append_exchange_block(pmeta, pneigh, idir, i, j, k)

                  end if ! block and neighbor belong to different processes
#endif /* MPI */
                end if ! pmeta and pneigh marked for update

              end if ! neighbor at lower level

            end if ! neighbor associated

          end do ! i = 1, nsides
        end do ! j = 1, nsides
      end do ! k = 1, nsides

! associate pleaf with the next leaf on the list
!
      pleaf => pleaf%next

    end do ! over leaf blocks

#ifdef MPI
!! 3. UPDATE VARIABLE BOUNDARIES BETWEEN BLOCKS BELONGING TO DIFFERENT PROCESSES
!!
! iterate over all process pairs
!
    do p = 1, npairs

! process only pairs related to this process
!
      if (pairs(p,1) == nproc .or. pairs(p,2) == nproc) then

! get sending and receiving process identifiers (depending on pair member)
!
        if (pairs(p,1) == nproc) then
          sproc = pairs(p,1)
          rproc = pairs(p,2)
        end if
        if (pairs(p,2) == nproc) then
          sproc = pairs(p,2)
          rproc = pairs(p,1)
        end if

! get the number of blocks to exchange
!
        scount = bcount(sproc,rproc)
        rcount = bcount(rproc,sproc)

! process only pairs which have anything to exchange
!
        if ((scount + rcount) > 0) then

! prepare the tag for communication
!
          stag = 16 * (rproc * nprocs + sproc) + 4
          rtag = 16 * (sproc * nprocs + rproc) + 4

! allocate data buffer for variables to exchange
!
          select case(idir)
          case(1)
            allocate(sbuf(scount,nv,ng,jh,kh))
            allocate(rbuf(rcount,nv,ng,jh,kh))
          case(2)
            allocate(sbuf(scount,nv,ih,ng,kh))
            allocate(rbuf(rcount,nv,ih,ng,kh))
          case(3)
            allocate(sbuf(scount,nv,ih,jh,ng))
            allocate(rbuf(rcount,nv,ih,jh,ng))
          end select

!! PREPARE BLOCKS FOR SENDING
!!
! reset the block counter
!
          l = 0

! associate the pointer with the first block in the exchange list
!
          pinfo => barray(sproc,rproc)%ptr

! scan over all blocks on the block exchange list
!
          do while(associated(pinfo))

! increase the block counter
!
            l = l + 1

! assign pmeta and pneigh to the right blocks
!
            pmeta  => pinfo%block
            pneigh => pinfo%neigh

! get the corner coordinates
!
            i = pinfo%corner(1)
            j = pinfo%corner(2)
            k = pinfo%corner(3)

! extract the corresponding face region from the neighbor and insert it
! to the buffer
!
            select case(idir)
            case(1)
              j = pmeta%pos(2) + 1
              k = pmeta%pos(3) + 1
              call block_face_prolong(idir, i, j, k                            &
                                   , pneigh%data%q(1:nv,1:im,1:jm,1:km)        &
                                   ,        sbuf(l,1:nv,1:ng,1:jh,1:kh))
            case(2)
              i = pmeta%pos(1) + 1
              k = pmeta%pos(3) + 1
              call block_face_prolong(idir, i, j, k                            &
                                   , pneigh%data%q(1:nv,1:im,1:jm,1:km)        &
                                   ,        sbuf(l,1:nv,1:ih,1:ng,1:kh))
            case(3)
              i = pmeta%pos(1) + 1
              j = pmeta%pos(2) + 1
              call block_face_prolong(idir, i, j, k                            &
                                   , pneigh%data%q(1:nv,1:im,1:jm,1:km)        &
                                   ,        sbuf(l,1:nv,1:ih,1:jh,1:ng))
            end select

! associate the pointer with the next block
!
            pinfo => pinfo%prev

          end do ! %ptr block list

!! SEND PREPARED BLOCKS AND RECEIVE NEW ONES
!!
! exchange data
!
          call exchange_real_arrays(rproc, stag, size(sbuf), sbuf              &
                                  , rproc, rtag, size(rbuf), rbuf, iret)

!! PROCESS RECEIVED BLOCKS
!!
! reset the block counter
!
          l = 0

! associate the pointer with the first block in the exchange list
!
          pinfo => barray(rproc,sproc)%ptr

! iterate over all received blocks and update boundaries of the corresponding
! data blocks
!
          do while(associated(pinfo))

! increase the block counter
!
            l = l + 1

! assign a pointer to the associated data block
!
            pmeta => pinfo%block

! get the corner coordinates
!
            i = pinfo%corner(1)
            j = pinfo%corner(2)
            k = pinfo%corner(3)

! update the corresponding face region of the current block
!
            select case(idir)
            case(1)

              jc = pmeta%pos(2) + 1
              kc = pmeta%pos(3) + 1

              il = faces_gp(i ,jc,kc,idir)%l(1)
              jl = faces_gp(i ,jc,kc,idir)%l(2)
              kl = faces_gp(i ,jc,kc,idir)%l(3)
              iu = faces_gp(i ,jc,kc,idir)%u(1)
              ju = faces_gp(i ,jc,kc,idir)%u(2)
              ku = faces_gp(i ,jc,kc,idir)%u(3)

              pmeta%data%q(1:nv,il:iu,jl:ju,kl:ku) = rbuf(l,1:nv,1:ng,1:jh,1:kh)

            case(2)

              ic = pmeta%pos(1) + 1
              kc = pmeta%pos(3) + 1

              il = faces_gp(ic,j ,kc,idir)%l(1)
              jl = faces_gp(ic,j ,kc,idir)%l(2)
              kl = faces_gp(ic,j ,kc,idir)%l(3)
              iu = faces_gp(ic,j ,kc,idir)%u(1)
              ju = faces_gp(ic,j ,kc,idir)%u(2)
              ku = faces_gp(ic,j ,kc,idir)%u(3)

              pmeta%data%q(1:nv,il:iu,jl:ju,kl:ku) = rbuf(l,1:nv,1:ih,1:ng,1:kh)

            case(3)

              ic = pmeta%pos(1) + 1
              jc = pmeta%pos(2) + 1

              il = faces_gp(ic,jc,k ,idir)%l(1)
              jl = faces_gp(ic,jc,k ,idir)%l(2)
              kl = faces_gp(ic,jc,k ,idir)%l(3)
              iu = faces_gp(ic,jc,k ,idir)%u(1)
              ju = faces_gp(ic,jc,k ,idir)%u(2)
              ku = faces_gp(ic,jc,k ,idir)%u(3)

              pmeta%data%q(1:nv,il:iu,jl:ju,kl:ku) = rbuf(l,1:nv,1:ih,1:jh,1:ng)

            end select

! associate the pointer with the next block
!
            pinfo => pinfo%prev

          end do ! %ptr block list

! deallocate data buffer
!
          deallocate(sbuf, rbuf)

        end if ! (scount + rcount) > 0

      end if ! pairs(p,1) == nproc || pairs(p,2) == nproc

    end do ! p = 1, npairs

! release the memory used by the array of exchange block lists
!
    call release_exchange_array()
#endif /* MPI */

#ifdef PROFILE
! stop accounting time for the face boundary update by prolongation
!
    call stop_timer(ifp)
#endif /* PROFILE */

!-------------------------------------------------------------------------------
!
  end subroutine boundaries_face_prolong
#endif /* NDIMS == 3 */
!
!===============================================================================
!
!  DOMAIN EDGE BOUNDARY UPDATE SUBROUTINES
!
!===============================================================================
!
!===============================================================================
!
! subroutine BOUNDARIES_EDGE_COPY:
! -------------------------------
!
!   Subroutine updates the edge boundaries from blocks on the same level.
!
!   Arguments:
!
!     idir - the direction to be processed;
!
!===============================================================================
!
  subroutine boundaries_edge_copy(idir)

! import external procedures and variables
!
    use blocks         , only : nsides
    use blocks         , only : block_meta, block_data, block_leaf
    use blocks         , only : list_meta, list_leaf
    use blocks         , only : block_info, pointer_info
    use coordinates    , only : ng
    use coordinates    , only : in, jn, kn
    use coordinates    , only : im, jm, km
    use coordinates    , only : edges_gc, edges_dc
    use equations      , only : nv
#ifdef MPI
    use mpitools       , only : nproc, nprocs, npairs, pairs
    use mpitools       , only : exchange_real_arrays
#endif /* MPI */

! local variables are not implicit by default
!
    implicit none

! subroutine arguments
!
    integer, intent(in) :: idir

! local pointers
!
    type(block_meta), pointer :: pmeta, pneigh
    type(block_leaf), pointer :: pleaf
#ifdef MPI
    type(block_info), pointer :: pinfo
#endif /* MPI */

! local variables
!
    integer :: i , j , k
    integer :: ih, jh, kh
    integer :: il, jl, kl
    integer :: iu, ju, ku
    integer :: is, js, ks
    integer :: it, jt, kt
#ifdef MPI
    integer :: sproc, scount, stag
    integer :: rproc, rcount, rtag
    integer :: l, p, iret

! local arrays
!
    real(kind=8), dimension(:,:,:,:,:), allocatable :: sbuf, rbuf
#endif /* MPI */
!
!-------------------------------------------------------------------------------
!
#ifdef PROFILE
! start accounting time for the edge boundary update by copying
!
    call start_timer(iec)
#endif /* PROFILE */

! calculate half sizes
!
    ih = in / 2
    jh = jn / 2
#if NDIMS == 3
    kh = kn / 2
#endif /* NDIMS == 3 */

#ifdef MPI
! prepare the block exchange structures
!
    call prepare_exchange_array()
#endif /* MPI */

! update boundaries between blocks on the same process
!
! associate pleaf with the first block on the leaf list
!
    pleaf => list_leaf

! scan all leaf meta blocks in the list
!
    do while(associated(pleaf))

! get the associated meta block
!
      pmeta => pleaf%meta

! scan over all block corners
!
#if NDIMS == 3
      do k = 1, nsides
#endif /* NDIMS == 3 */
        do j = 1, nsides
          do i = 1, nsides

! associate pneigh with the current neighbor
!
#if NDIMS == 2
            pneigh => pmeta%edges(i,j,idir)%ptr
#endif /* NDIMS == 2 */
#if NDIMS == 3
            pneigh => pmeta%edges(i,j,k,idir)%ptr
#endif /* NDIMS == 3 */

! check if the neighbor is associated
!
            if (associated(pneigh)) then

! check if the neighbor is at the same level
!
              if (pneigh%level == pmeta%level) then

! process only blocks and neighbors which are marked for update
!
                if (pmeta%update .or. pneigh%update) then

#ifdef MPI
! check if the block and its neighbor belong to the same process
!
                  if (pmeta%process == pneigh%process) then

! check if the neighbor belongs to the current process
!
                    if (pneigh%process == nproc) then
#endif /* MPI */

! prepare region indices of the block and its neighbor for the edge boundary
! update
#if NDIMS == 2
                      il = edges_gc(i,j  ,idir)%l(1)
                      jl = edges_gc(i,j  ,idir)%l(2)
                      iu = edges_gc(i,j  ,idir)%u(1)
                      ju = edges_gc(i,j  ,idir)%u(2)

                      is = edges_dc(i,j  ,idir)%l(1)
                      js = edges_dc(i,j  ,idir)%l(2)
                      it = edges_dc(i,j  ,idir)%u(1)
                      jt = edges_dc(i,j  ,idir)%u(2)
#endif /* NDIMS == 2 */
#if NDIMS == 3
                      il = edges_gc(i,j,k,idir)%l(1)
                      jl = edges_gc(i,j,k,idir)%l(2)
                      kl = edges_gc(i,j,k,idir)%l(3)
                      iu = edges_gc(i,j,k,idir)%u(1)
                      ju = edges_gc(i,j,k,idir)%u(2)
                      ku = edges_gc(i,j,k,idir)%u(3)

                      is = edges_dc(i,j,k,idir)%l(1)
                      js = edges_dc(i,j,k,idir)%l(2)
                      ks = edges_dc(i,j,k,idir)%l(3)
                      it = edges_dc(i,j,k,idir)%u(1)
                      jt = edges_dc(i,j,k,idir)%u(2)
                      kt = edges_dc(i,j,k,idir)%u(3)
#endif /* NDIMS == 3 */

! copy the corresponding edge region from the neighbor and insert it in
! the current data block
!
#if NDIMS == 2
                      pmeta%data%q(1:nv,il:iu,jl:ju, 1:km) =                   &
                                         pneigh%data%q(1:nv,is:it,js:jt, 1:km)
#endif /* NDIMS == 2 */
#if NDIMS == 3
                      pmeta%data%q(1:nv,il:iu,jl:ju,kl:ku) =                   &
                                         pneigh%data%q(1:nv,is:it,js:jt,ks:kt)
#endif /* NDIMS == 3 */

#ifdef MPI
                    end if ! pneigh on the current process

                  else ! block and neighbor belong to different processes

! append the block to the exchange list
!
                    call append_exchange_block(pmeta, pneigh, idir, i, j, k)

                  end if ! block and neighbor belong to different processes
#endif /* MPI */

                end if ! pmeta and pneigh marked for update

              end if ! neighbor at the same level

            end if ! neighbor associated

          end do ! i = 1, nsides
        end do ! j = 1, nsides
#if NDIMS == 3
      end do ! k = 1, nsides
#endif /* NDIMS == 3 */

! associate pleaf with the next leaf on the list
!
      pleaf => pleaf%next

    end do ! over leaf blocks

#ifdef MPI
!! 3. UPDATE VARIABLE BOUNDARIES BETWEEN BLOCKS BELONGING TO DIFFERENT PROCESSES
!!
! iterate over all process pairs
!
    do p = 1, npairs

! process only pairs related to this process
!
      if (pairs(p,1) == nproc .or. pairs(p,2) == nproc) then

! get sending and receiving process identifiers (depending on pair member)
!
        if (pairs(p,1) == nproc) then
          sproc = pairs(p,1)
          rproc = pairs(p,2)
        end if
        if (pairs(p,2) == nproc) then
          sproc = pairs(p,2)
          rproc = pairs(p,1)
        end if

! get the number of blocks to exchange
!
        scount = bcount(sproc,rproc)
        rcount = bcount(rproc,sproc)

! process only pairs which have anything to exchange
!
        if ((scount + rcount) > 0) then

! prepare the tag for communication
!
          stag = 16 * (rproc * nprocs + sproc) + 5
          rtag = 16 * (sproc * nprocs + rproc) + 5

! allocate buffers for variable exchange
!
          select case(idir)
#if NDIMS == 2
          case(1)
            allocate(sbuf(scount,nv,ih,ng,km))
            allocate(rbuf(rcount,nv,ih,ng,km))
          case(2)
            allocate(sbuf(scount,nv,ng,jh,km))
            allocate(rbuf(rcount,nv,ng,jh,km))
#endif /* NDIMS == 2 */
#if NDIMS == 3
          case(1)
            allocate(sbuf(scount,nv,ih,ng,ng))
            allocate(rbuf(rcount,nv,ih,ng,ng))
          case(2)
            allocate(sbuf(scount,nv,ng,jh,ng))
            allocate(rbuf(rcount,nv,ng,jh,ng))
          case(3)
            allocate(sbuf(scount,nv,ng,ng,kh))
            allocate(rbuf(rcount,nv,ng,ng,kh))
#endif /* NDIMS == 3 */
          end select

!! PREPARE BLOCKS FOR SENDING
!!
! reset the block counter
!
          l = 0

! associate the pointer with the first block in the exchange list
!
          pinfo => barray(sproc,rproc)%ptr

! scan over all blocks on the block exchange list
!
          do while(associated(pinfo))

! increase the block counter
!
            l = l + 1

! assign pneigh to the associated neighbor block
!
            pneigh => pinfo%neigh

! get the corner coordinates
!
            i = pinfo%corner(1)
            j = pinfo%corner(2)
#if NDIMS == 3
            k = pinfo%corner(3)
#endif /* NDIMS == 3 */

! prepare indices of the region for edge boundary update
!
#if NDIMS == 2
            is = edges_dc(i,j  ,idir)%l(1)
            js = edges_dc(i,j  ,idir)%l(2)
            it = edges_dc(i,j  ,idir)%u(1)
            jt = edges_dc(i,j  ,idir)%u(2)
#endif /* NDIMS == 2 */
#if NDIMS == 3
            is = edges_dc(i,j,k,idir)%l(1)
            js = edges_dc(i,j,k,idir)%l(2)
            ks = edges_dc(i,j,k,idir)%l(3)
            it = edges_dc(i,j,k,idir)%u(1)
            jt = edges_dc(i,j,k,idir)%u(2)
            kt = edges_dc(i,j,k,idir)%u(3)
#endif /* NDIMS == 3 */

! copy the corresponding edge region from the neighbor and insert it in
! the buffer
!
            select case(idir)
            case(1)
#if NDIMS == 2
              sbuf(l,1:nv,1:ih,1:ng,1:km) =                                    &
                                         pneigh%data%q(1:nv,is:it,js:jt, 1:km)
#endif /* NDIMS == 2 */
#if NDIMS == 3
              sbuf(l,1:nv,1:ih,1:ng,1:ng) =                                    &
                                         pneigh%data%q(1:nv,is:it,js:jt,ks:kt)
#endif /* NDIMS == 3 */
            case(2)
#if NDIMS == 2
              sbuf(l,1:nv,1:ng,1:jh,1:km) =                                    &
                                         pneigh%data%q(1:nv,is:it,js:jt, 1:km)
#endif /* NDIMS == 2 */
#if NDIMS == 3
              sbuf(l,1:nv,1:ng,1:jh,1:ng) =                                    &
                                         pneigh%data%q(1:nv,is:it,js:jt,ks:kt)
#endif /* NDIMS == 3 */
#if NDIMS == 3
            case(3)
              sbuf(l,1:nv,1:ng,1:ng,1:kh) =                                    &
                                         pneigh%data%q(1:nv,is:it,js:jt,ks:kt)
#endif /* NDIMS == 3 */
            end select

! associate the pointer with the next block
!
            pinfo => pinfo%prev

          end do ! %ptr block list

!! SEND PREPARED BLOCKS AND RECEIVE NEW ONES
!!
! exchange data
!
          call exchange_real_arrays(rproc, stag, size(sbuf), sbuf              &
                                  , rproc, rtag, size(rbuf), rbuf, iret)

!! PROCESS RECEIVED BLOCKS
!!
! reset the block counter
!
          l = 0

! associate the pointer with the first block in the exchange list
!
          pinfo => barray(rproc,sproc)%ptr

! iterate over all received blocks and update boundaries of the corresponding
! data blocks
!
          do while(associated(pinfo))

! increase the block counter
!
            l = l + 1

! assign a pointer to the associated data block
!
            pmeta => pinfo%block

! get the corner coordinates
!
            i = pinfo%corner(1)
            j = pinfo%corner(2)
#if NDIMS == 3
            k = pinfo%corner(3)
#endif /* NDIMS == 3 */

! prepare indices of the region for the edge update
!
#if NDIMS == 2
            il = edges_gc(i,j  ,idir)%l(1)
            jl = edges_gc(i,j  ,idir)%l(2)
            iu = edges_gc(i,j  ,idir)%u(1)
            ju = edges_gc(i,j  ,idir)%u(2)
#endif /* NDIMS == 2 */
#if NDIMS == 3
            il = edges_gc(i,j,k,idir)%l(1)
            jl = edges_gc(i,j,k,idir)%l(2)
            kl = edges_gc(i,j,k,idir)%l(3)
            iu = edges_gc(i,j,k,idir)%u(1)
            ju = edges_gc(i,j,k,idir)%u(2)
            ku = edges_gc(i,j,k,idir)%u(3)
#endif /* NDIMS == 3 */

! update the corresponding edge region of the current block
!
            select case(idir)
            case(1)
#if NDIMS == 2
              pmeta%data%q(1:nv,il:iu,jl:ju, 1:km) = rbuf(l,1:nv,1:ih,1:ng,1:km)
#endif /* NDIMS == 2 */
#if NDIMS == 3
              pmeta%data%q(1:nv,il:iu,jl:ju,kl:ku) = rbuf(l,1:nv,1:ih,1:ng,1:ng)
#endif /* NDIMS == 3 */
            case(2)
#if NDIMS == 2
              pmeta%data%q(1:nv,il:iu,jl:ju, 1:km) = rbuf(l,1:nv,1:ng,1:jh,1:km)
#endif /* NDIMS == 2 */
#if NDIMS == 3
              pmeta%data%q(1:nv,il:iu,jl:ju,kl:ku) = rbuf(l,1:nv,1:ng,1:jh,1:ng)
#endif /* NDIMS == 3 */
#if NDIMS == 3
            case(3)
              pmeta%data%q(1:nv,il:iu,jl:ju,kl:ku) = rbuf(l,1:nv,1:ng,1:ng,1:kh)
#endif /* NDIMS == 3 */
            end select

! associate the pointer with the next block
!
            pinfo => pinfo%prev

          end do ! %ptr block list

! deallocate data buffer
!
          deallocate(sbuf, rbuf)

        end if ! (scount + rcount) > 0

      end if ! pairs(p,1) == nproc || pairs(p,2) == nproc

    end do ! p = 1, npairs

! release the memory used by the array of exchange block lists
!
    call release_exchange_array()
#endif /* MPI */

#ifdef PROFILE
! stop accounting time for the edge boundary update by copying
!
    call stop_timer(iec)
#endif /* PROFILE */

!-------------------------------------------------------------------------------
!
  end subroutine boundaries_edge_copy
!
!===============================================================================
!
! subroutine BOUNDARIES_EDGE_RESTRICT:
! -----------------------------------
!
!   Subroutine updates the edge boundaries from blocks on higher level.
!
!   Arguments:
!
!     idir - the direction to be processed;
!
!===============================================================================
!
  subroutine boundaries_edge_restrict(idir)

! import external procedures and variables
!
    use blocks         , only : nsides
    use blocks         , only : block_meta, block_data, block_leaf
    use blocks         , only : list_meta, list_leaf
    use blocks         , only : block_info, pointer_info
    use coordinates    , only : ng
    use coordinates    , only : in , jn , kn
    use coordinates    , only : im , jm , km
    use coordinates    , only : edges_gr
    use equations      , only : nv
#ifdef MPI
    use mpitools       , only : nproc, nprocs, npairs, pairs
    use mpitools       , only : exchange_real_arrays
#endif /* MPI */

! local variables are not implicit by default
!
    implicit none

! subroutine arguments
!
    integer, intent(in) :: idir

! local pointers
!
    type(block_meta), pointer :: pmeta, pneigh
    type(block_leaf), pointer :: pleaf
#ifdef MPI
    type(block_info), pointer :: pinfo
#endif /* MPI */

! local variables
!
    integer :: i , j , k
    integer :: ih, jh, kh
    integer :: il, jl, kl
    integer :: iu, ju, ku
#ifdef MPI
    integer :: sproc, scount, stag
    integer :: rproc, rcount, rtag
    integer :: l, p, iret

! local arrays
!
    real(kind=8), dimension(:,:,:,:,:), allocatable :: sbuf, rbuf
#endif /* MPI */
!
!-------------------------------------------------------------------------------
!
#ifdef PROFILE
! start accounting time for the edge boundary update by restriction
!
    call start_timer(ier)
#endif /* PROFILE */

! calculate half sizes
!
    ih = in / 2
    jh = jn / 2
#if NDIMS == 3
    kh = kn / 2
#endif /* NDIMS == 3 */

#ifdef MPI
! prepare the block exchange structures
!
    call prepare_exchange_array()
#endif /* MPI */

! update boundaries between blocks on the same process
!
! associate pleaf with the first block on the leaf list
!
    pleaf => list_leaf

! scan all leaf meta blocks in the list
!
    do while(associated(pleaf))

! get the associated meta block
!
      pmeta => pleaf%meta

! scan over all block corners
!
#if NDIMS == 3
      do k = 1, nsides
#endif /* NDIMS == 3 */
        do j = 1, nsides
          do i = 1, nsides

! assign pneigh to the current neighbor
!
#if NDIMS == 2
            pneigh => pmeta%edges(i,j,idir)%ptr
#endif /* NDIMS == 2 */
#if NDIMS == 3
            pneigh => pmeta%edges(i,j,k,idir)%ptr
#endif /* NDIMS == 3 */

! check if the neighbor is associated
!
            if (associated(pneigh)) then

! check if the neighbor is at higher level
!
              if (pneigh%level > pmeta%level) then

! process only blocks and neighbors which are marked for update
!
                if (pmeta%update .or. pneigh%update) then

#ifdef MPI
! check if the block and its neighbor belong to the same process
!
                  if (pmeta%process == pneigh%process) then

! check if the neighbor belongs to the current process
!
                    if (pneigh%process == nproc) then
#endif /* MPI */

! prepare the region indices for edge boundary update
!
#if NDIMS == 2
                      il = edges_gr(i,j,  idir)%l(1)
                      jl = edges_gr(i,j,  idir)%l(2)
                      iu = edges_gr(i,j,  idir)%u(1)
                      ju = edges_gr(i,j,  idir)%u(2)
#endif /* NDIMS == 2 */
#if NDIMS == 3
                      il = edges_gr(i,j,k,idir)%l(1)
                      jl = edges_gr(i,j,k,idir)%l(2)
                      kl = edges_gr(i,j,k,idir)%l(3)
                      iu = edges_gr(i,j,k,idir)%u(1)
                      ju = edges_gr(i,j,k,idir)%u(2)
                      ku = edges_gr(i,j,k,idir)%u(3)
#endif /* NDIMS == 3 */

! extract the corresponding edge region from the neighbor to the current
! data block
!
#if NDIMS == 2
                      call block_edge_restrict(idir, i, j, k                   &
                                   , pneigh%data%q(1:nv, 1:im, 1:jm, 1:km)     &
                                   ,  pmeta%data%q(1:nv,il:iu,jl:ju, 1:km))
#endif /* NDIMS == 2 */
#if NDIMS == 3
                      call block_edge_restrict(idir, i, j, k                   &
                                   , pneigh%data%q(1:nv, 1:im, 1:jm, 1:km)     &
                                   ,  pmeta%data%q(1:nv,il:iu,jl:ju,kl:ku))
#endif /* NDIMS == 3 */

#ifdef MPI
                    end if ! pneigh on the current process

                  else ! block and neighbor belong to different processes

! append the block to the exchange list
!
                    call append_exchange_block(pmeta, pneigh, idir, i, j, k)

                  end if ! block and neighbor belong to different processes
#endif /* MPI */

                end if ! pmeta and pneigh marked for update

              end if ! neighbor at the same level

            end if ! neighbor associated

          end do ! i = 1, nsides
        end do ! j = 1, nsides
#if NDIMS == 3
      end do ! k = 1, nsides
#endif /* NDIMS == 3 */

! associate pleaf with the next leaf on the list
!
      pleaf => pleaf%next

    end do ! over leaf blocks

#ifdef MPI
!! 3. UPDATE VARIABLE BOUNDARIES BETWEEN BLOCKS BELONGING TO DIFFERENT PROCESSES
!!
! iterate over all process pairs
!
    do p = 1, npairs

! process only pairs related to this process
!
      if (pairs(p,1) == nproc .or. pairs(p,2) == nproc) then

! get sending and receiving process identifiers (depending on pair member)
!
        if (pairs(p,1) == nproc) then
          sproc = pairs(p,1)
          rproc = pairs(p,2)
        end if
        if (pairs(p,2) == nproc) then
          sproc = pairs(p,2)
          rproc = pairs(p,1)
        end if

! get the number of blocks to exchange
!
        scount = bcount(sproc,rproc)
        rcount = bcount(rproc,sproc)

! process only pairs which have anything to exchange
!
        if ((scount + rcount) > 0) then

! prepare the tag for communication
!
          stag = 16 * (rproc * nprocs + sproc) + 6
          rtag = 16 * (sproc * nprocs + rproc) + 6

! allocate buffers for variable exchange
!
          select case(idir)
#if NDIMS == 2
          case(1)
            allocate(sbuf(scount,nv,ih,ng,km))
            allocate(rbuf(rcount,nv,ih,ng,km))
          case(2)
            allocate(sbuf(scount,nv,ng,jh,km))
            allocate(rbuf(rcount,nv,ng,jh,km))
#endif /* NDIMS == 2 */
#if NDIMS == 3
          case(1)
            allocate(sbuf(scount,nv,ih,ng,ng))
            allocate(rbuf(rcount,nv,ih,ng,ng))
          case(2)
            allocate(sbuf(scount,nv,ng,jh,ng))
            allocate(rbuf(rcount,nv,ng,jh,ng))
          case(3)
            allocate(sbuf(scount,nv,ng,ng,kh))
            allocate(rbuf(rcount,nv,ng,ng,kh))
#endif /* NDIMS == 3 */
          end select

!! PREPARE BLOCKS FOR SENDING
!!
! reset the block counter
!
          l = 0

! associate the pointer with the first block in the exchange list
!
          pinfo => barray(sproc,rproc)%ptr

! scan over all blocks on the block exchange list
!
          do while(associated(pinfo))

! increase the block counter
!
            l = l + 1

! assign pneigh to the associated neighbor block
!
            pneigh => pinfo%neigh

! get the corner coordinates
!
            i = pinfo%corner(1)
            j = pinfo%corner(2)
#if NDIMS == 3
            k = pinfo%corner(3)
#endif /* NDIMS == 3 */

! extract the corresponding edge region from the neighbor and insert it
! to the buffer
!
            select case(idir)
            case(1)
#if NDIMS == 2
              call block_edge_restrict(idir, i, j, k                           &
                                   , pneigh%data%q(1:nv,1:im,1:jm,1:km)        &
                                   ,        sbuf(l,1:nv,1:ih,1:ng,1:km))
#endif /* NDIMS == 2 */
#if NDIMS == 3
              call block_edge_restrict(idir, i, j, k                           &
                                   , pneigh%data%q(1:nv,1:im,1:jm,1:km)        &
                                   ,        sbuf(l,1:nv,1:ih,1:ng,1:ng))
#endif /* NDIMS == 3 */
            case(2)
#if NDIMS == 2
              call block_edge_restrict(idir, i, j, k                           &
                                   , pneigh%data%q(1:nv,1:im,1:jm,1:km)        &
                                   ,        sbuf(l,1:nv,1:ng,1:jh,1:km))
#endif /* NDIMS == 2 */
#if NDIMS == 3
              call block_edge_restrict(idir, i, j, k                           &
                                   , pneigh%data%q(1:nv,1:im,1:jm,1:km)        &
                                   ,        sbuf(l,1:nv,1:ng,1:jh,1:ng))
#endif /* NDIMS == 3 */
#if NDIMS == 3
            case(3)
              call block_edge_restrict(idir, i, j, k                           &
                                   , pneigh%data%q(1:nv,1:im,1:jm,1:km)        &
                                   ,        sbuf(l,1:nv,1:ng,1:ng,1:kh))
#endif /* NDIMS == 3 */
            end select

! associate the pointer with the next block
!
            pinfo => pinfo%prev

          end do ! %ptr block list

!! SEND PREPARED BLOCKS AND RECEIVE NEW ONES
!!
! exchange data
!
          call exchange_real_arrays(rproc, stag, size(sbuf), sbuf              &
                                  , rproc, rtag, size(rbuf), rbuf, iret)

!! PROCESS RECEIVED BLOCKS
!!
! reset the block counter
!
          l = 0

! associate the pointer with the first block in the exchange list
!
          pinfo => barray(rproc,sproc)%ptr

! iterate over all received blocks and update boundaries of the corresponding
! data blocks
!
          do while(associated(pinfo))

! increase the block counter
!
            l = l + 1

! assign a pointer to the associated data block
!
            pmeta => pinfo%block

! get the corner coordinates
!
            i = pinfo%corner(1)
            j = pinfo%corner(2)
#if NDIMS == 3
            k = pinfo%corner(3)
#endif /* NDIMS == 3 */

! prepare the region indices for edge boundary update
!
#if NDIMS == 2
            il = edges_gr(i,j,  idir)%l(1)
            jl = edges_gr(i,j,  idir)%l(2)
            iu = edges_gr(i,j,  idir)%u(1)
            ju = edges_gr(i,j,  idir)%u(2)
#endif /* NDIMS == 2 */
#if NDIMS == 3
            il = edges_gr(i,j,k,idir)%l(1)
            jl = edges_gr(i,j,k,idir)%l(2)
            kl = edges_gr(i,j,k,idir)%l(3)
            iu = edges_gr(i,j,k,idir)%u(1)
            ju = edges_gr(i,j,k,idir)%u(2)
            ku = edges_gr(i,j,k,idir)%u(3)
#endif /* NDIMS == 3 */

! update the corresponding corner region of the current block
!
            select case(idir)
            case(1)
#if NDIMS == 2
              pmeta%data%q(1:nv,il:iu,jl:ju, 1:km) =                           &
                                                   rbuf(l,1:nv,1:ih,1:ng,1:km)
#endif /* NDIMS == 2 */
#if NDIMS == 3
              pmeta%data%q(1:nv,il:iu,jl:ju,kl:ku) =                           &
                                                   rbuf(l,1:nv,1:ih,1:ng,1:ng)
#endif /* NDIMS == 3 */
            case(2)
#if NDIMS == 2
              pmeta%data%q(1:nv,il:iu,jl:ju, 1:km) =                           &
                                                   rbuf(l,1:nv,1:ng,1:jh,1:km)
#endif /* NDIMS == 2 */
#if NDIMS == 3
              pmeta%data%q(1:nv,il:iu,jl:ju,kl:ku) =                           &
                                                   rbuf(l,1:nv,1:ng,1:jh,1:ng)
#endif /* NDIMS == 3 */
#if NDIMS == 3
            case(3)
              pmeta%data%q(1:nv,il:iu,jl:ju,kl:ku) =                           &
                                                   rbuf(l,1:nv,1:ng,1:ng,1:kh)
#endif /* NDIMS == 3 */
            end select

! associate the pointer with the next block
!
            pinfo => pinfo%prev

          end do ! %ptr block list

! deallocate data buffer
!
          deallocate(sbuf, rbuf)

        end if ! (scount + rcount) > 0

      end if ! pairs(p,1) == nproc || pairs(p,2) == nproc

    end do ! p = 1, npairs

! release the memory used by the array of exchange block lists
!
    call release_exchange_array()
#endif /* MPI */

#ifdef PROFILE
! stop accounting time for the edge boundary update by restriction
!
    call stop_timer(ier)
#endif /* PROFILE */

!-------------------------------------------------------------------------------
!
  end subroutine boundaries_edge_restrict
!
!===============================================================================
!
! subroutine BOUNDARIES_EDGE_PROLONG:
! ----------------------------------
!
!   Subroutine updates the edge boundaries from blocks on lower level.
!
!   Arguments:
!
!     idir - the direction to be processed;
!
!===============================================================================
!
  subroutine boundaries_edge_prolong(idir)

! import external procedures and variables
!
    use blocks         , only : nsides
    use blocks         , only : block_meta, block_data, block_leaf
    use blocks         , only : list_meta, list_leaf
    use blocks         , only : block_info, pointer_info
    use coordinates    , only : ng
    use coordinates    , only : in , jn , kn
    use coordinates    , only : im , jm , km
    use coordinates    , only : edges_gp
    use equations      , only : nv
#ifdef MPI
    use mpitools       , only : nproc, nprocs, npairs, pairs
    use mpitools       , only : exchange_real_arrays
#endif /* MPI */

! local variables are not implicit by default
!
    implicit none

! subroutine arguments
!
    integer, intent(in) :: idir

! local pointers
!
    type(block_meta), pointer :: pmeta, pneigh
    type(block_leaf), pointer :: pleaf
#ifdef MPI
    type(block_info), pointer :: pinfo
#endif /* MPI */

! local variables
!
    integer :: i , j , k
    integer :: ic, jc, kc
    integer :: ih, jh, kh
    integer :: il, jl, kl
    integer :: iu, ju, ku
#ifdef MPI
    integer :: sproc, scount, stag
    integer :: rproc, rcount, rtag
    integer :: l, p, iret

! local arrays
!
    real(kind=8), dimension(:,:,:,:,:), allocatable :: sbuf, rbuf
#endif /* MPI */
!
!-------------------------------------------------------------------------------
!
#ifdef PROFILE
! start accounting time for the edge boundary update by prolongation
!
    call start_timer(iep)
#endif /* PROFILE */

! calculate the sizes
!
    ih = in + ng
    jh = jn + ng
#if NDIMS == 3
    kh = kn + ng
#endif /* NDIMS == 3 */

#ifdef MPI
! prepare the block exchange structures
!
    call prepare_exchange_array()
#endif /* MPI */

! update boundaries between blocks on the same process
!
! associate pleaf with the first block on the leaf list
!
    pleaf => list_leaf

! scan all leaf meta blocks in the list
!
    do while(associated(pleaf))

! get the associated meta block
!
      pmeta => pleaf%meta

! scan over all block corners
!
#if NDIMS == 3
      do k = 1, nsides
        kc = k
#endif /* NDIMS == 3 */
        do j = 1, nsides
          jc = j
          do i = 1, nsides
            ic = i

! assign pneigh to the current neighbor
!
#if NDIMS == 2
            pneigh => pmeta%edges(i,j,idir)%ptr
#endif /* NDIMS == 2 */
#if NDIMS == 3
            pneigh => pmeta%edges(i,j,k,idir)%ptr
#endif /* NDIMS == 3 */

! check if the neighbor is associated
!
            if (associated(pneigh)) then

! check if the neighbor lays at lower level
!
              if (pneigh%level < pmeta%level) then

! process only blocks and neighbors which are marked for update
!
                if (pmeta%update .or. pneigh%update) then

#ifdef MPI
! check if the block and its neighbor belong to the same process
!
                  if (pmeta%process == pneigh%process) then

! check if the neighbor belongs to the current process
!
                    if (pneigh%process == nproc) then
#endif /* MPI */

! prepare the region indices for edge boundary update
!
                      select case(idir)
                      case(1)

                        ic = pmeta%pos(1) + 1

#if NDIMS == 2
                        il = edges_gp(ic,j  ,idir)%l(1)
                        iu = edges_gp(ic,j  ,idir)%u(1)
                        jl = edges_gp(i ,j  ,idir)%l(2)
                        ju = edges_gp(i ,j  ,idir)%u(2)
#endif /* NDIMS == 2 */
#if NDIMS == 3
                        il = edges_gp(ic,j,k,idir)%l(1)
                        iu = edges_gp(ic,j,k,idir)%u(1)
                        jl = edges_gp(i ,j,k,idir)%l(2)
                        ju = edges_gp(i ,j,k,idir)%u(2)
                        kl = edges_gp(i ,j,k,idir)%l(3)
                        ku = edges_gp(i ,j,k,idir)%u(3)
#endif /* NDIMS == 3 */
                      case(2)

                        jc = pmeta%pos(2) + 1

#if NDIMS == 2
                        il = edges_gp(i,j   ,idir)%l(1)
                        iu = edges_gp(i,j   ,idir)%u(1)
                        jl = edges_gp(i,jc  ,idir)%l(2)
                        ju = edges_gp(i,jc  ,idir)%u(2)
#endif /* NDIMS == 2 */
#if NDIMS == 3
                        il = edges_gp(i,j ,k,idir)%l(1)
                        iu = edges_gp(i,j ,k,idir)%u(1)
                        jl = edges_gp(i,jc,k,idir)%l(2)
                        ju = edges_gp(i,jc,k,idir)%u(2)
                        kl = edges_gp(i,j ,k,idir)%l(3)
                        ku = edges_gp(i,j ,k,idir)%u(3)
                      case(3)

                        kc = pmeta%pos(3) + 1

                        il = edges_gp(i,j,k ,idir)%l(1)
                        iu = edges_gp(i,j,k ,idir)%u(1)
                        jl = edges_gp(i,j,k ,idir)%l(2)
                        ju = edges_gp(i,j,k ,idir)%u(2)
                        kl = edges_gp(i,j,kc,idir)%l(3)
                        ku = edges_gp(i,j,kc,idir)%u(3)
#endif /* NDIMS == 3 */
                      end select

! extract the corresponding edge region from the neighbor and insert it in
! the current data block
!
#if NDIMS == 2
                      call block_edge_prolong(idir, ic, jc, kc                 &
                                   , pneigh%data%q(1:nv, 1:im, 1:jm, 1:km)     &
                                   ,  pmeta%data%q(1:nv,il:iu,jl:ju, 1:km))
#endif /* NDIMS == 2 */
#if NDIMS == 3
                      call block_edge_prolong(idir, ic, jc, kc                 &
                                   , pneigh%data%q(1:nv, 1:im, 1:jm, 1:km)     &
                                   ,  pmeta%data%q(1:nv,il:iu,jl:ju,kl:ku))
#endif /* NDIMS == 3 */

#ifdef MPI
                    end if ! pneigh on the current process

                  else ! block and neighbor belong to different processes

! append the block to the exchange list
!
                    call append_exchange_block(pmeta, pneigh, idir, i, j, k)

                  end if ! block and neighbor belong to different processes
#endif /* MPI */

                end if ! pmeta and pneigh marked for update

              end if ! neighbor at lower level

            end if ! neighbor associated

          end do ! i = 1, nsides
        end do ! j = 1, nsides
#if NDIMS == 3
      end do ! k = 1, nsides
#endif /* NDIMS == 3 */

! associate pleaf with the next leaf on the list
!
      pleaf => pleaf%next

    end do ! over leaf blocks

#ifdef MPI
!! 3. UPDATE VARIABLE BOUNDARIES BETWEEN BLOCKS BELONGING TO DIFFERENT PROCESSES
!!
! iterate over all process pairs
!
    do p = 1, npairs

! process only pairs related to this process
!
      if (pairs(p,1) == nproc .or. pairs(p,2) == nproc) then

! get sending and receiving process identifiers (depending on pair member)
!
        if (pairs(p,1) == nproc) then
          sproc = pairs(p,1)
          rproc = pairs(p,2)
        end if
        if (pairs(p,2) == nproc) then
          sproc = pairs(p,2)
          rproc = pairs(p,1)
        end if

! get the number of blocks to exchange
!
        scount = bcount(sproc,rproc)
        rcount = bcount(rproc,sproc)

! process only pairs which have anything to exchange
!
        if ((scount + rcount) > 0) then

! prepare the tag for communication
!
          stag = 16 * (rproc * nprocs + sproc) + 7
          rtag = 16 * (sproc * nprocs + rproc) + 7

! allocate buffers for variable exchange
!
          select case(idir)
#if NDIMS == 2
          case(1)
            allocate(sbuf(scount,nv,ih,ng,km))
            allocate(rbuf(rcount,nv,ih,ng,km))
          case(2)
            allocate(sbuf(scount,nv,ng,jh,km))
            allocate(rbuf(rcount,nv,ng,jh,km))
#endif /* NDIMS == 2 */
#if NDIMS == 3
          case(1)
            allocate(sbuf(scount,nv,ih,ng,ng))
            allocate(rbuf(rcount,nv,ih,ng,ng))
          case(2)
            allocate(sbuf(scount,nv,ng,jh,ng))
            allocate(rbuf(rcount,nv,ng,jh,ng))
          case(3)
            allocate(sbuf(scount,nv,ng,ng,kh))
            allocate(rbuf(rcount,nv,ng,ng,kh))
#endif /* NDIMS == 3 */
          end select

!! PREPARE BLOCKS FOR SENDING
!!
! reset the block counter
!
          l = 0

! associate the pointer with the first block in the exchange list
!
          pinfo => barray(sproc,rproc)%ptr

! scan over all blocks on the block exchange list
!
          do while(associated(pinfo))

! increase the block counter
!
            l = l + 1

! assign pmeta and pneigh to the associated blocks
!
            pmeta  => pinfo%block
            pneigh => pinfo%neigh

! get the corner coordinates
!
            i = pinfo%corner(1)
            j = pinfo%corner(2)
#if NDIMS == 3
            k = pinfo%corner(3)
#endif /* NDIMS == 3 */

! extract the corresponding edge region from the neighbor and insert it
! to the buffer
!
            select case(idir)
            case(1)
              i = pmeta%pos(1) + 1
#if NDIMS == 2
              call block_edge_prolong(idir, i, j, k                            &
                                   , pneigh%data%q(1:nv,1:im,1:jm,1:km)        &
                                   ,        sbuf(l,1:nv,1:ih,1:ng,1:km))
#endif /* NDIMS == 2 */
#if NDIMS == 3
              call block_edge_prolong(idir, i, j, k                            &
                                   , pneigh%data%q(1:nv,1:im,1:jm,1:km)        &
                                   ,        sbuf(l,1:nv,1:ih,1:ng,1:ng))
#endif /* NDIMS == 3 */
            case(2)
              j = pmeta%pos(2) + 1
#if NDIMS == 2
              call block_edge_prolong(idir, i, j, k                            &
                                   , pneigh%data%q(1:nv,1:im,1:jm,1:km)        &
                                   ,        sbuf(l,1:nv,1:ng,1:jh,1:km))
#endif /* NDIMS == 2 */
#if NDIMS == 3
              call block_edge_prolong(idir, i, j, k                            &
                                   , pneigh%data%q(1:nv,1:im,1:jm,1:km)        &
                                   ,        sbuf(l,1:nv,1:ng,1:jh,1:ng))
#endif /* NDIMS == 3 */
#if NDIMS == 3
            case(3)
              k = pmeta%pos(3) + 1
              call block_edge_prolong(idir, i, j, k                            &
                                   , pneigh%data%q(1:nv,1:im,1:jm,1:km)        &
                                   ,        sbuf(l,1:nv,1:ng,1:ng,1:kh))
#endif /* NDIMS == 3 */
            end select

! associate the pointer with the next block
!
            pinfo => pinfo%prev

          end do ! %ptr block list

!! SEND PREPARED BLOCKS AND RECEIVE NEW ONES
!!
! exchange data
!
          call exchange_real_arrays(rproc, stag, size(sbuf), sbuf              &
                                  , rproc, rtag, size(rbuf), rbuf, iret)

!! PROCESS RECEIVED BLOCKS
!!
! reset the block counter
!
          l = 0

! associate the pointer with the first block in the exchange list
!
          pinfo => barray(rproc,sproc)%ptr

! iterate over all received blocks and update boundaries of the corresponding
! data blocks
!
          do while(associated(pinfo))

! increase the block counter
!
            l = l + 1

! assign a pointer to the associated data block
!
            pmeta => pinfo%block

! get the corner coordinates
!
            i = pinfo%corner(1)
            j = pinfo%corner(2)
#if NDIMS == 3
            k = pinfo%corner(3)
#endif /* NDIMS == 3 */

! update the corresponding corner region of the current block
!
            select case(idir)
            case(1)
              ic = pmeta%pos(1) + 1

#if NDIMS == 2
              il = edges_gp(ic,j  ,idir)%l(1)
              iu = edges_gp(ic,j  ,idir)%u(1)
              jl = edges_gp(i ,j  ,idir)%l(2)
              ju = edges_gp(i ,j  ,idir)%u(2)
#endif /* NDIMS == 2 */
#if NDIMS == 3
              il = edges_gp(ic,j,k,idir)%l(1)
              iu = edges_gp(ic,j,k,idir)%u(1)
              jl = edges_gp(i ,j,k,idir)%l(2)
              ju = edges_gp(i ,j,k,idir)%u(2)
              kl = edges_gp(i ,j,k,idir)%l(3)
              ku = edges_gp(i ,j,k,idir)%u(3)
#endif /* NDIMS == 3 */

#if NDIMS == 2
              pmeta%data%q(1:nv,il:iu,jl:ju, 1:km) =                           &
                                                   rbuf(l,1:nv,1:ih,1:ng,1:km)
#endif /* NDIMS == 2 */
#if NDIMS == 3
              pmeta%data%q(1:nv,il:iu,jl:ju,kl:ku) =                           &
                                                   rbuf(l,1:nv,1:ih,1:ng,1:ng)
#endif /* NDIMS == 3 */

            case(2)

              jc = pmeta%pos(2) + 1

#if NDIMS == 2
              il = edges_gp(i,j   ,idir)%l(1)
              iu = edges_gp(i,j   ,idir)%u(1)
              jl = edges_gp(i,jc  ,idir)%l(2)
              ju = edges_gp(i,jc  ,idir)%u(2)
#endif /* NDIMS == 2 */
#if NDIMS == 3
              il = edges_gp(i,j ,k,idir)%l(1)
              iu = edges_gp(i,j ,k,idir)%u(1)
              jl = edges_gp(i,jc,k,idir)%l(2)
              ju = edges_gp(i,jc,k,idir)%u(2)
              kl = edges_gp(i,j ,k,idir)%l(3)
              ku = edges_gp(i,j ,k,idir)%u(3)
#endif /* NDIMS == 3 */

#if NDIMS == 2
              pmeta%data%q(1:nv,il:iu,jl:ju, 1:km) =                           &
                                                   rbuf(l,1:nv,1:ng,1:jh,1:km)
#endif /* NDIMS == 2 */
#if NDIMS == 3
              pmeta%data%q(1:nv,il:iu,jl:ju,kl:ku) =                           &
                                                   rbuf(l,1:nv,1:ng,1:jh,1:ng)

            case(3)
              kc = pmeta%pos(3) + 1

              il = edges_gp(i,j,k ,idir)%l(1)
              iu = edges_gp(i,j,k ,idir)%u(1)
              jl = edges_gp(i,j,k ,idir)%l(2)
              ju = edges_gp(i,j,k ,idir)%u(2)
              kl = edges_gp(i,j,kc,idir)%l(3)
              ku = edges_gp(i,j,kc,idir)%u(3)

              pmeta%data%q(1:nv,il:iu,jl:ju,kl:ku) =                           &
                                                   rbuf(l,1:nv,1:ng,1:ng,1:kh)
#endif /* NDIMS == 3 */
            end select

! associate the pointer with the next block
!
            pinfo => pinfo%prev

          end do ! %ptr block list

! deallocate data buffer
!
          deallocate(sbuf, rbuf)

        end if ! (scount + rcount) > 0

      end if ! pairs(p,1) == nproc || pairs(p,2) == nproc

    end do ! p = 1, npairs

! release the memory used by the array of exchange block lists
!
    call release_exchange_array()
#endif /* MPI */

#ifdef PROFILE
! stop accounting time for the edge boundary update by prolongation
!
    call stop_timer(iep)
#endif /* PROFILE */

!-------------------------------------------------------------------------------
!
  end subroutine boundaries_edge_prolong
!
!===============================================================================
!
!  DOMAIN CORNER BOUNDARY UPDATE SUBROUTINES
!
!===============================================================================
!
!===============================================================================
!
! subroutine BOUNDARIES_CORNER_COPY:
! ---------------------------------
!
!   Subroutine updates the corner boundaries from blocks on the same level.
!
!
!===============================================================================
!
  subroutine boundaries_corner_copy()

! import external procedures and variables
!
    use blocks         , only : nsides
    use blocks         , only : block_meta, block_data, block_leaf
    use blocks         , only : list_meta, list_leaf
    use blocks         , only : block_info, pointer_info
    use coordinates    , only : ng
    use coordinates    , only : im, jm, km
    use coordinates    , only : corners_gc, corners_dc
    use equations      , only : nv
#ifdef MPI
    use mpitools       , only : nproc, nprocs, npairs, pairs
    use mpitools       , only : exchange_real_arrays
#endif /* MPI */

! local variables are not implicit by default
!
    implicit none

! local pointers
!
    type(block_meta), pointer :: pmeta, pneigh
    type(block_leaf), pointer :: pleaf
#ifdef MPI
    type(block_info), pointer :: pinfo
#endif /* MPI */

! local variables
!
    integer :: i , j , k
    integer :: il, jl, kl
    integer :: iu, ju, ku
    integer :: is, js, ks
    integer :: it, jt, kt
#ifdef MPI
    integer :: sproc, scount, stag
    integer :: rproc, rcount, rtag
    integer :: l, p, iret

! local arrays
!
    real(kind=8), dimension(:,:,:,:,:), allocatable :: sbuf, rbuf
#endif /* MPI */
!
!-------------------------------------------------------------------------------
!
#ifdef PROFILE
! start accounting time for the corner boundary update by copying
!
    call start_timer(icc)
#endif /* PROFILE */

#ifdef MPI
! prepare the block exchange structures
!
    call prepare_exchange_array()
#endif /* MPI */

! update boundaries between blocks on the same process
!
! associate pleaf with the first block on the leaf list
!
    pleaf => list_leaf

! scan all leaf meta blocks in the list
!
    do while(associated(pleaf))

! get the associated meta block
!
      pmeta => pleaf%meta

! scan over all block corners
!
#if NDIMS == 3
      do k = 1, nsides
#endif /* NDIMS == 3 */
        do j = 1, nsides
          do i = 1, nsides

! assign pneigh to the current neighbor
!
#if NDIMS == 2
            pneigh => pmeta%corners(i,j)%ptr
#endif /* NDIMS == 2 */
#if NDIMS == 3
            pneigh => pmeta%corners(i,j,k)%ptr
#endif /* NDIMS == 3 */

! check if the neighbor is associated
!
            if (associated(pneigh)) then

! check if the neighbor is at the same level
!
              if (pneigh%level == pmeta%level) then

! skip if the block and its neighbor are not marked for update
!
                if (pmeta%update .or. pneigh%update) then

#ifdef MPI
! check if the block and its neighbor belong to the same process
!
                  if (pmeta%process == pneigh%process) then

! check if the neighbor belongs to the current process
!
                    if (pneigh%process == nproc) then
#endif /* MPI */

! prepare region indices of the block and its neighbor for the corner boundary
! update
#if NDIMS == 2
                      il = corners_gc(i,j  )%l(1)
                      jl = corners_gc(i,j  )%l(2)
                      iu = corners_gc(i,j  )%u(1)
                      ju = corners_gc(i,j  )%u(2)

                      is = corners_dc(i,j  )%l(1)
                      js = corners_dc(i,j  )%l(2)
                      it = corners_dc(i,j  )%u(1)
                      jt = corners_dc(i,j  )%u(2)
#endif /* NDIMS == 2 */
#if NDIMS == 3
                      il = corners_gc(i,j,k)%l(1)
                      jl = corners_gc(i,j,k)%l(2)
                      kl = corners_gc(i,j,k)%l(3)
                      iu = corners_gc(i,j,k)%u(1)
                      ju = corners_gc(i,j,k)%u(2)
                      ku = corners_gc(i,j,k)%u(3)

                      is = corners_dc(i,j,k)%l(1)
                      js = corners_dc(i,j,k)%l(2)
                      ks = corners_dc(i,j,k)%l(3)
                      it = corners_dc(i,j,k)%u(1)
                      jt = corners_dc(i,j,k)%u(2)
                      kt = corners_dc(i,j,k)%u(3)
#endif /* NDIMS == 3 */

! copy the corresponding corner region from the neighbor to the current
! data block
!
#if NDIMS == 2
                      pmeta%data%q(1:nv,il:iu,jl:ju, 1:km)                     &
                                       = pneigh%data%q(1:nv,is:it,js:jt, 1:km)
#endif /* NDIMS == 2 */
#if NDIMS == 3
                      pmeta%data%q(1:nv,il:iu,jl:ju,kl:ku)                     &
                                       = pneigh%data%q(1:nv,is:it,js:jt,ks:kt)
#endif /* NDIMS == 3 */

#ifdef MPI
                    end if ! pneigh on the current process

                  else ! block and neighbor belong to different processes

! append the block to the exchange list
!
                    call append_exchange_block(pmeta, pneigh, -1, i, j, k)

                  end if ! block and neighbor belong to different processes
#endif /* MPI */

                end if ! pmeta and pneigh marked for update

              end if ! neighbor at the same level

            end if ! neighbor associated

          end do ! i = 1, nsides
        end do ! j = 1, nsides
#if NDIMS == 3
      end do ! k = 1, nsides
#endif /* NDIMS == 3 */

! associate pleaf with the next leaf on the list
!
      pleaf => pleaf%next

    end do ! over leaf blocks

#ifdef MPI
!! 3. UPDATE VARIABLE BOUNDARIES BETWEEN BLOCKS BELONGING TO DIFFERENT PROCESSES
!!
! iterate over all process pairs
!
    do p = 1, npairs

! process only pairs related to this process
!
      if (pairs(p,1) == nproc .or. pairs(p,2) == nproc) then

! get sending and receiving process identifiers (depending on pair member)
!
        if (pairs(p,1) == nproc) then
          sproc = pairs(p,1)
          rproc = pairs(p,2)
        end if
        if (pairs(p,2) == nproc) then
          sproc = pairs(p,2)
          rproc = pairs(p,1)
        end if

! get the number of blocks to exchange
!
        scount = bcount(sproc,rproc)
        rcount = bcount(rproc,sproc)

! process only pairs which have anything to exchange
!
        if ((scount + rcount) > 0) then

! prepare the tag for communication
!
          stag = 16 * (rproc * nprocs + sproc) + 8
          rtag = 16 * (sproc * nprocs + rproc) + 8

! allocate buffers for variable exchange
!
#if NDIMS == 2
          allocate(sbuf(scount,nv,ng,ng,km))
          allocate(rbuf(rcount,nv,ng,ng,km))
#endif /* NDIMS == 2 */
#if NDIMS == 3
          allocate(sbuf(scount,nv,ng,ng,ng))
          allocate(rbuf(rcount,nv,ng,ng,ng))
#endif /* NDIMS == 3 */

!! PREPARE BLOCKS FOR SENDING
!!
! reset the block counter
!
          l = 0

! associate the pointer with the first block in the exchange list
!
          pinfo => barray(sproc,rproc)%ptr

! scan over all blocks on the block exchange list
!
          do while(associated(pinfo))

! increase the block counter
!
            l = l + 1

! assign pneigh to the associated neighbor block
!
            pneigh => pinfo%neigh

! get the corner coordinates
!
            i = pinfo%corner(1)
            j = pinfo%corner(2)
#if NDIMS == 3
            k = pinfo%corner(3)
#endif /* NDIMS == 3 */

! prepare the corner region indices for the neighbor
!
#if NDIMS == 2
            is = corners_dc(i,j  )%l(1)
            js = corners_dc(i,j  )%l(2)
            it = corners_dc(i,j  )%u(1)
            jt = corners_dc(i,j  )%u(2)
#endif /* NDIMS == 2 */
#if NDIMS == 3
            is = corners_dc(i,j,k)%l(1)
            js = corners_dc(i,j,k)%l(2)
            ks = corners_dc(i,j,k)%l(3)
            it = corners_dc(i,j,k)%u(1)
            jt = corners_dc(i,j,k)%u(2)
            kt = corners_dc(i,j,k)%u(3)
#endif /* NDIMS == 3 */

! copy the corresponding corner region from the neighbor to the buffer
!
#if NDIMS == 2
            sbuf(l,1:nv,1:ng,1:ng,1:km) = pneigh%data%q(1:nv,is:it,js:jt, 1:km)
#endif /* NDIMS == 2 */
#if NDIMS == 3
            sbuf(l,1:nv,1:ng,1:ng,1:ng) = pneigh%data%q(1:nv,is:it,js:jt,ks:kt)
#endif /* NDIMS == 3 */

! associate the pointer with the next block
!
            pinfo => pinfo%prev

          end do ! %ptr block list

!! SEND PREPARED BLOCKS AND RECEIVE NEW ONES
!!
! exchange data
!
          call exchange_real_arrays(rproc, stag, size(sbuf), sbuf              &
                                  , rproc, rtag, size(rbuf), rbuf, iret)

!! PROCESS RECEIVED BLOCKS
!!
! reset the block counter
!
          l = 0

! associate the pointer with the first block in the exchange list
!
          pinfo => barray(rproc,sproc)%ptr

! iterate over all received blocks and update boundaries of the corresponding
! data blocks
!
          do while(associated(pinfo))

! increase the block counter
!
            l = l + 1

! assign a pointer to the associated data block
!
            pmeta => pinfo%block

! get the corner coordinates
!
            i = pinfo%corner(1)
            j = pinfo%corner(2)
#if NDIMS == 3
            k = pinfo%corner(3)
#endif /* NDIMS == 3 */

! prepare the corner region indices for the block
!
#if NDIMS == 2
            il = corners_gc(i,j  )%l(1)
            jl = corners_gc(i,j  )%l(2)
            iu = corners_gc(i,j  )%u(1)
            ju = corners_gc(i,j  )%u(2)
#endif /* NDIMS == 2 */
#if NDIMS == 3
            il = corners_gc(i,j,k)%l(1)
            jl = corners_gc(i,j,k)%l(2)
            kl = corners_gc(i,j,k)%l(3)
            iu = corners_gc(i,j,k)%u(1)
            ju = corners_gc(i,j,k)%u(2)
            ku = corners_gc(i,j,k)%u(3)
#endif /* NDIMS == 3 */

! update the corresponding corner region of the current block
!
#if NDIMS == 2
            pmeta%data%q(1:nv,il:iu,jl:ju, 1:km) = rbuf(l,1:nv,1:ng,1:ng,1:km)
#endif /* NDIMS == 2 */
#if NDIMS == 3
            pmeta%data%q(1:nv,il:iu,jl:ju,kl:ku) = rbuf(l,1:nv,1:ng,1:ng,1:ng)
#endif /* NDIMS == 3 */

! associate the pointer with the next block
!
            pinfo => pinfo%prev

          end do ! %ptr block list

! deallocate data buffer
!
          deallocate(sbuf, rbuf)

        end if ! (scount + rcount) > 0

      end if ! pairs(p,1) == nproc || pairs(p,2) == nproc

    end do ! p = 1, npairs

! release the memory used by the array of exchange block lists
!
    call release_exchange_array()
#endif /* MPI */

#ifdef PROFILE
! stop accounting time for the corner boundary update by copying
!
    call stop_timer(icc)
#endif /* PROFILE */

!-------------------------------------------------------------------------------
!
  end subroutine boundaries_corner_copy
!
!===============================================================================
!
! subroutine BOUNDARIES_CORNER_RESTRICT:
! -------------------------------------
!
!   Subroutine updates the corner boundaries from blocks on higher level.
!
!
!===============================================================================
!
  subroutine boundaries_corner_restrict()

! import external procedures and variables
!
    use blocks         , only : nsides
    use blocks         , only : block_meta, block_data, block_leaf
    use blocks         , only : list_meta, list_leaf
    use blocks         , only : block_info, pointer_info
    use coordinates    , only : ng
    use coordinates    , only : im , jm , km
    use coordinates    , only : corners_gr
    use equations      , only : nv
#ifdef MPI
    use mpitools       , only : nproc, nprocs, npairs, pairs
    use mpitools       , only : exchange_real_arrays
#endif /* MPI */

! local variables are not implicit by default
!
    implicit none

! local pointers
!
    type(block_meta), pointer :: pmeta, pneigh
    type(block_leaf), pointer :: pleaf
#ifdef MPI
    type(block_info), pointer :: pinfo
#endif /* MPI */

! local variables
!
    integer :: i , j , k
    integer :: il, jl, kl
    integer :: iu, ju, ku
#ifdef MPI
    integer :: sproc, scount, stag
    integer :: rproc, rcount, rtag
    integer :: l, p, iret

! local arrays
!
    real(kind=8), dimension(:,:,:,:,:), allocatable :: sbuf, rbuf
#endif /* MPI */
!
!-------------------------------------------------------------------------------
!
#ifdef PROFILE
! start accounting time for the corner boundary update by restriction
!
    call start_timer(icr)
#endif /* PROFILE */

#ifdef MPI
! prepare the block exchange structures
!
    call prepare_exchange_array()
#endif /* MPI */

! update boundaries between blocks on the same process
!
! associate pleaf with the first block on the leaf list
!
    pleaf => list_leaf

! scan all leaf meta blocks in the list
!
    do while(associated(pleaf))

! get the associated meta block
!
      pmeta => pleaf%meta

! scan over all block corners
!
#if NDIMS == 3
      do k = 1, nsides
#endif /* NDIMS == 3 */
        do j = 1, nsides
          do i = 1, nsides

! assign pneigh to the current neighbor
!
#if NDIMS == 2
            pneigh => pmeta%corners(i,j)%ptr
#endif /* NDIMS == 2 */
#if NDIMS == 3
            pneigh => pmeta%corners(i,j,k)%ptr
#endif /* NDIMS == 3 */

! check if the neighbor is associated
!
            if (associated(pneigh)) then

! check if the neighbor is at higher level
!
              if (pneigh%level > pmeta%level) then

! skip if the block and its neighbor are not marked for update
!
                if (pmeta%update .or. pneigh%update) then

#ifdef MPI
! check if the block and its neighbor belong to the same process
!
                  if (pmeta%process == pneigh%process) then

! check if the neighbor belongs to the current process
!
                    if (pneigh%process == nproc) then
#endif /* MPI */

! prepare the region indices for corner boundary update
!
#if NDIMS == 2
                      il = corners_gr(i,j  )%l(1)
                      jl = corners_gr(i,j  )%l(2)
                      iu = corners_gr(i,j  )%u(1)
                      ju = corners_gr(i,j  )%u(2)
#endif /* NDIMS == 2 */
#if NDIMS == 3
                      il = corners_gr(i,j,k)%l(1)
                      jl = corners_gr(i,j,k)%l(2)
                      kl = corners_gr(i,j,k)%l(3)
                      iu = corners_gr(i,j,k)%u(1)
                      ju = corners_gr(i,j,k)%u(2)
                      ku = corners_gr(i,j,k)%u(3)
#endif /* NDIMS == 3 */

! extract and restrict the corresponding corner region from the neighbor and
! insert it in the current data block
!
#if NDIMS == 2
                      call block_corner_restrict(i, j, k                       &
                                   , pneigh%data%q(1:nv, 1:im, 1:jm, 1:km)     &
                                   ,  pmeta%data%q(1:nv,il:iu,jl:ju, 1:km))
#endif /* NDIMS == 2 */
#if NDIMS == 3
                      call block_corner_restrict(i, j, k                       &
                                   , pneigh%data%q(1:nv, 1:im, 1:jm, 1:km)     &
                                   ,  pmeta%data%q(1:nv,il:iu,jl:ju,kl:ku))
#endif /* NDIMS == 3 */

#ifdef MPI
                    end if ! block on the current processor

                  else ! block and neighbor on different processors

! append the block to the exchange list
!
                    call append_exchange_block(pmeta, pneigh, -1, i, j, k)

                  end if ! block and neighbor on different processors
#endif /* MPI */
                end if ! pmeta and pneigh marked for update

              end if ! neighbor at higher level

            end if ! neighbor associated

          end do ! i = 1, nsides
        end do ! j = 1, nsides
#if NDIMS == 3
      end do ! k = 1, nsides
#endif /* NDIMS == 3 */

! associate pleaf with the next leaf on the list
!
      pleaf => pleaf%next

    end do ! over leaf blocks

#ifdef MPI
!! 3. UPDATE VARIABLE BOUNDARIES BETWEEN BLOCKS BELONGING TO DIFFERENT PROCESSES
!!
! iterate over all process pairs
!
    do p = 1, npairs

! process only pairs related to this process
!
      if (pairs(p,1) == nproc .or. pairs(p,2) == nproc) then

! get sending and receiving process identifiers (depending on pair member)
!
        if (pairs(p,1) == nproc) then
          sproc = pairs(p,1)
          rproc = pairs(p,2)
        end if
        if (pairs(p,2) == nproc) then
          sproc = pairs(p,2)
          rproc = pairs(p,1)
        end if

! get the number of blocks to exchange
!
        scount = bcount(sproc,rproc)
        rcount = bcount(rproc,sproc)

! process only pairs which have anything to exchange
!
        if ((scount + rcount) > 0) then

! prepare the tag for communication
!
          stag = 16 * (rproc * nprocs + sproc) + 9
          rtag = 16 * (sproc * nprocs + rproc) + 9

! allocate buffers for variable exchange
!
#if NDIMS == 2
          allocate(sbuf(scount,nv,ng,ng,km))
          allocate(rbuf(rcount,nv,ng,ng,km))
#endif /* NDIMS == 2 */
#if NDIMS == 3
          allocate(sbuf(scount,nv,ng,ng,ng))
          allocate(rbuf(rcount,nv,ng,ng,ng))
#endif /* NDIMS == 3 */

!! PREPARE BLOCKS FOR SENDING
!!
! reset the block counter
!
          l = 0

! associate the pointer with the first block in the exchange list
!
          pinfo => barray(sproc,rproc)%ptr

! scan over all blocks on the block exchange list
!
          do while(associated(pinfo))

! increase the block counter
!
            l = l + 1

! assign pneigh to the associated neighbor block
!
            pneigh => pinfo%neigh

! get the corner coordinates
!
            i = pinfo%corner(1)
            j = pinfo%corner(2)
#if NDIMS == 3
            k = pinfo%corner(3)
#endif /* NDIMS == 3 */

! restrict and extract the corresponding corner region from the neighbor and
! insert it to the buffer
!
#if NDIMS == 2
            call block_corner_restrict(i, j, k                                 &
                                   , pneigh%data%q(1:nv,1:im,1:jm,1:km)        &
                                   ,        sbuf(l,1:nv,1:ng,1:ng,1:km))
#endif /* NDIMS == 2 */
#if NDIMS == 3
            call block_corner_restrict(i, j, k                                 &
                                   , pneigh%data%q(1:nv,1:im,1:jm,1:km)        &
                                   ,        sbuf(l,1:nv,1:ng,1:ng,1:ng))
#endif /* NDIMS == 3 */

! associate the pointer with the next block
!
            pinfo => pinfo%prev

          end do ! %ptr block list

!! SEND PREPARED BLOCKS AND RECEIVE NEW ONES
!!
! exchange data
!
          call exchange_real_arrays(rproc, stag, size(sbuf), sbuf              &
                                  , rproc, rtag, size(rbuf), rbuf, iret)

!! PROCESS RECEIVED BLOCKS
!!
! reset the block counter
!
          l = 0

! associate the pointer with the first block in the exchange list
!
          pinfo => barray(rproc,sproc)%ptr

! iterate over all received blocks and update boundaries of the corresponding
! data blocks
!
          do while(associated(pinfo))

! increase the block counter
!
            l = l + 1

! assign a pointer to the associated data block
!
            pmeta => pinfo%block

! get the corner coordinates
!
            i = pinfo%corner(1)
            j = pinfo%corner(2)
#if NDIMS == 3
            k = pinfo%corner(3)
#endif /* NDIMS == 3 */

! prepare the region indices for corner boundary update
!
#if NDIMS == 2
            il = corners_gr(i,j  )%l(1)
            jl = corners_gr(i,j  )%l(2)
            iu = corners_gr(i,j  )%u(1)
            ju = corners_gr(i,j  )%u(2)
#endif /* NDIMS == 2 */
#if NDIMS == 3
            il = corners_gr(i,j,k)%l(1)
            jl = corners_gr(i,j,k)%l(2)
            kl = corners_gr(i,j,k)%l(3)
            iu = corners_gr(i,j,k)%u(1)
            ju = corners_gr(i,j,k)%u(2)
            ku = corners_gr(i,j,k)%u(3)
#endif /* NDIMS == 3 */

! update the corresponding corner region of the current block
!
#if NDIMS == 2
            pmeta%data%q(1:nv,il:iu,jl:ju, 1:km) = rbuf(l,1:nv,1:ng,1:ng,1:km)
#endif /* NDIMS == 2 */
#if NDIMS == 3
            pmeta%data%q(1:nv,il:iu,jl:ju,kl:ku) = rbuf(l,1:nv,1:ng,1:ng,1:ng)
#endif /* NDIMS == 3 */

! associate the pointer with the next block
!
            pinfo => pinfo%prev

          end do ! %ptr block list

! deallocate data buffer
!
          deallocate(sbuf, rbuf)

        end if ! (scount + rcount) > 0

      end if ! pairs(p,1) == nproc || pairs(p,2) == nproc

    end do ! p = 1, npairs

! release the memory used by the array of exchange block lists
!
    call release_exchange_array()
#endif /* MPI */

#ifdef PROFILE
! stop accounting time for the corner boundary update by restriction
!
    call stop_timer(icr)
#endif /* PROFILE */

!-------------------------------------------------------------------------------
!
  end subroutine boundaries_corner_restrict
!
!===============================================================================
!
! subroutine BOUNDARIES_CORNER_PROLONG:
! ------------------------------------
!
!   Subroutine updates the corner boundaries from blocks on lower level.
!
!
!===============================================================================
!
  subroutine boundaries_corner_prolong()

! import external procedures and variables
!
    use blocks         , only : nsides
    use blocks         , only : block_meta, block_data, block_leaf
    use blocks         , only : list_meta, list_leaf
    use blocks         , only : block_info, pointer_info
    use coordinates    , only : ng
    use coordinates    , only : im , jm , km
    use coordinates    , only : corners_gp
    use equations      , only : nv
#ifdef MPI
    use mpitools       , only : nproc, nprocs, npairs, pairs
    use mpitools       , only : exchange_real_arrays
#endif /* MPI */

! local variables are not implicit by default
!
    implicit none

! local pointers
!
    type(block_meta), pointer :: pmeta, pneigh
    type(block_leaf), pointer :: pleaf
#ifdef MPI
    type(block_info), pointer :: pinfo
#endif /* MPI */

! local variables
!
    integer :: i , j , k
    integer :: il, jl, kl
    integer :: iu, ju, ku
#ifdef MPI
    integer :: sproc, scount, stag
    integer :: rproc, rcount, rtag
    integer :: l, p, iret

! local arrays
!
    real(kind=8), dimension(:,:,:,:,:), allocatable :: sbuf, rbuf
#endif /* MPI */
!
!-------------------------------------------------------------------------------
!
#ifdef PROFILE
! start accounting time for the corner boundary update by prolongation
!
    call start_timer(icp)
#endif /* PROFILE */

#ifdef MPI
! prepare the block exchange structures
!
    call prepare_exchange_array()
#endif /* MPI */

! update boundaries between blocks on the same process
!
! associate pleaf with the first block on the leaf list
!
    pleaf => list_leaf

! scan all leaf meta blocks in the list
!
    do while(associated(pleaf))

! get the associated meta block
!
      pmeta => pleaf%meta

! scan over all block corners
!
#if NDIMS == 3
      do k = 1, nsides
#endif /* NDIMS == 3 */
        do j = 1, nsides
          do i = 1, nsides

! assign pneigh to the current neighbor
!
#if NDIMS == 2
            pneigh => pmeta%corners(i,j)%ptr
#endif /* NDIMS == 2 */
#if NDIMS == 3
            pneigh => pmeta%corners(i,j,k)%ptr
#endif /* NDIMS == 3 */

! check if the neighbor is associated
!
            if (associated(pneigh)) then

! check if the neighbor lays at lower level
!
              if (pneigh%level < pmeta%level) then

! skip if the block and its neighbor are not marked for update
!
                if (pmeta%update .or. pneigh%update) then

#ifdef MPI
! check if the block and its neighbor belong to the same process
!
                  if (pmeta%process == pneigh%process) then

! check if the neighbor belongs to the current process
!
                    if (pneigh%process == nproc) then
#endif /* MPI */

! prepare the region indices for corner boundary update
!
#if NDIMS == 2
                      il = corners_gp(i,j  )%l(1)
                      jl = corners_gp(i,j  )%l(2)
                      iu = corners_gp(i,j  )%u(1)
                      ju = corners_gp(i,j  )%u(2)
#endif /* NDIMS == 2 */
#if NDIMS == 3
                      il = corners_gp(i,j,k)%l(1)
                      jl = corners_gp(i,j,k)%l(2)
                      kl = corners_gp(i,j,k)%l(3)
                      iu = corners_gp(i,j,k)%u(1)
                      ju = corners_gp(i,j,k)%u(2)
                      ku = corners_gp(i,j,k)%u(3)
#endif /* NDIMS == 3 */

! restrict and extract the corresponding corner region from the neighbor and
! insert it in the current data block
!
#if NDIMS == 2
                      call block_corner_prolong(i, j, k                        &
                                   , pneigh%data%q(1:nv, 1:im, 1:jm, 1:km)     &
                                   ,  pmeta%data%q(1:nv,il:iu,jl:ju, 1:km))
#endif /* NDIMS == 2 */
#if NDIMS == 3
                      call block_corner_prolong(i, j, k                        &
                                   , pneigh%data%q(1:nv, 1:im, 1:jm, 1:km)     &
                                   ,  pmeta%data%q(1:nv,il:iu,jl:ju,kl:ku))
#endif /* NDIMS == 3 */

#ifdef MPI
                    end if ! block on the current processor

                  else ! block and neighbor on different processors

! append the block to the exchange list
!
                    call append_exchange_block(pmeta, pneigh, -1, i, j, k)

                  end if ! block and neighbor on different processors
#endif /* MPI */
                end if ! pmeta and pneigh marked for update

              end if ! neighbor at lower level

            end if ! neighbor associated

          end do ! i = 1, nsides
        end do ! j = 1, nsides
#if NDIMS == 3
      end do ! k = 1, nsides
#endif /* NDIMS == 3 */

! associate pleaf with the next leaf on the list
!
      pleaf => pleaf%next

    end do ! over leaf blocks

#ifdef MPI
!! 3. UPDATE VARIABLE BOUNDARIES BETWEEN BLOCKS BELONGING TO DIFFERENT PROCESSES
!!
! iterate over all process pairs
!
    do p = 1, npairs

! process only pairs related to this process
!
      if (pairs(p,1) == nproc .or. pairs(p,2) == nproc) then

! get sending and receiving process identifiers (depending on pair member)
!
        if (pairs(p,1) == nproc) then
          sproc = pairs(p,1)
          rproc = pairs(p,2)
        end if
        if (pairs(p,2) == nproc) then
          sproc = pairs(p,2)
          rproc = pairs(p,1)
        end if

! get the number of blocks to exchange
!
        scount = bcount(sproc,rproc)
        rcount = bcount(rproc,sproc)

! process only pairs which have anything to exchange
!
        if ((scount + rcount) > 0) then

! prepare the tag for communication
!
          stag = 16 * (rproc * nprocs + sproc) + 10
          rtag = 16 * (sproc * nprocs + rproc) + 10

! allocate buffers for variable exchange
!
#if NDIMS == 2
          allocate(sbuf(scount,nv,ng,ng,km))
          allocate(rbuf(rcount,nv,ng,ng,km))
#endif /* NDIMS == 2 */
#if NDIMS == 3
          allocate(sbuf(scount,nv,ng,ng,ng))
          allocate(rbuf(rcount,nv,ng,ng,ng))
#endif /* NDIMS == 3 */

!! PREPARE BLOCKS FOR SENDING
!!
! reset the block counter
!
          l = 0

! associate the pointer with the first block in the exchange list
!
          pinfo => barray(sproc,rproc)%ptr

! scan over all blocks on the block exchange list
!
          do while(associated(pinfo))

! increase the block counter
!
            l = l + 1

! assign pneigh to the associated neighbor block
!
            pneigh => pinfo%neigh

! get the corner coordinates
!
            i = pinfo%corner(1)
            j = pinfo%corner(2)
#if NDIMS == 3
            k = pinfo%corner(3)
#endif /* NDIMS == 3 */

! prolong the corresponding corner region from the neighbor and insert it in
! the buffer
!
#if NDIMS == 2
            call block_corner_prolong(i, j, k                                  &
                                   , pneigh%data%q(1:nv,1:im,1:jm,1:km)        &
                                   ,        sbuf(l,1:nv,1:ng,1:ng,1:km))
#endif /* NDIMS == 2 */
#if NDIMS == 3
            call block_corner_prolong(i, j, k                                  &
                                   , pneigh%data%q(1:nv,1:im,1:jm,1:km)        &
                                   ,        sbuf(l,1:nv,1:ng,1:ng,1:ng))
#endif /* NDIMS == 3 */

! associate the pointer with the next block
!
            pinfo => pinfo%prev

          end do ! %ptr block list

!! SEND PREPARED BLOCKS AND RECEIVE NEW ONES
!!
! exchange data
!
          call exchange_real_arrays(rproc, stag, size(sbuf), sbuf              &
                                  , rproc, rtag, size(rbuf), rbuf, iret)

!! PROCESS RECEIVED BLOCKS
!!
! reset the block counter
!
          l = 0

! associate the pointer with the first block in the exchange list
!
          pinfo => barray(rproc,sproc)%ptr

! iterate over all received blocks and update boundaries of the corresponding
! data blocks
!
          do while(associated(pinfo))

! increase the block counter
!
            l = l + 1

! assign a pointer to the associated data block
!
            pmeta => pinfo%block

! get the corner coordinates
!
            i = pinfo%corner(1)
            j = pinfo%corner(2)
#if NDIMS == 3
            k = pinfo%corner(3)
#endif /* NDIMS == 3 */

! prepare the region indices for corner boundary update
!
#if NDIMS == 2
            il = corners_gp(i,j  )%l(1)
            jl = corners_gp(i,j  )%l(2)
            iu = corners_gp(i,j  )%u(1)
            ju = corners_gp(i,j  )%u(2)
#endif /* NDIMS == 2 */
#if NDIMS == 3
            il = corners_gp(i,j,k)%l(1)
            jl = corners_gp(i,j,k)%l(2)
            kl = corners_gp(i,j,k)%l(3)
            iu = corners_gp(i,j,k)%u(1)
            ju = corners_gp(i,j,k)%u(2)
            ku = corners_gp(i,j,k)%u(3)
#endif /* NDIMS == 3 */

! update the corresponding corner region of the current block
!
#if NDIMS == 2
            pmeta%data%q(1:nv,il:iu,jl:ju, 1:km) = rbuf(l,1:nv,1:ng,1:ng,1:km)
#endif /* NDIMS == 2 */
#if NDIMS == 3
            pmeta%data%q(1:nv,il:iu,jl:ju,kl:ku) = rbuf(l,1:nv,1:ng,1:ng,1:ng)
#endif /* NDIMS == 3 */

! associate the pointer with the next block
!
            pinfo => pinfo%prev

          end do ! %ptr block list

! deallocate data buffer
!
          deallocate(sbuf, rbuf)

        end if ! (scount + rcount) > 0

      end if ! pairs(p,1) == nproc || pairs(p,2) == nproc

    end do ! p = 1, npairs

! release the memory used by the array of exchange block lists
!
    call release_exchange_array()
#endif /* MPI */

#ifdef PROFILE
! stop accounting time for the corner boundary update by prolongation
!
    call stop_timer(icp)
#endif /* PROFILE */

!-------------------------------------------------------------------------------
!
  end subroutine boundaries_corner_prolong
!
!===============================================================================
!
!  BLOCK SPECIFIC BOUNDARY SUBROUTINES
!
!===============================================================================
!
!===============================================================================
!
! subroutine BLOCK_BOUNDARY_SPECIFIC:
! ----------------------------------
!
!   Subroutine applies specific boundary conditions to the pointed data block.
!
!   Arguments:
!
!     nc         - the edge direction;
!     ic, jc, kc - the corner position;
<<<<<<< HEAD
!     lv         - the block level;
=======
!     t, dt      - time and time increment;
!     x, y, z    - the block coordinates;
>>>>>>> 08cca664
!     qn         - the variable array;
!
!===============================================================================
!
<<<<<<< HEAD
  subroutine block_boundary_specific(ic, jc, kc, nc, lv, qn)
=======
  subroutine block_boundary_specific(ic, jc, kc, nc, t, dt, x, y, z, qn)
>>>>>>> 08cca664

! import external procedures and variables
!
    use coordinates    , only : im , jm , km , ng
    use coordinates    , only : ib , jb , kb , ie , je , ke
    use coordinates    , only : ibl, jbl, kbl, ieu, jeu, keu
    use coordinates    , only : adx, ady, adxi, adyi, adzi
    use equations      , only : nv
    use equations      , only : idn, ipr, ivx, ivy, ivz, ibx, iby, ibz, ibp
<<<<<<< HEAD
    use error          , only : print_error, print_warning
    use parameters     , only : get_parameter_real
=======
    use equations      , only : csnd2
    use error          , only : print_error, print_warning
    use gravity        , only : gravitational_acceleration
    use user_problem   , only : boundary_user_x, boundary_user_y               &
                              , boundary_user_z
>>>>>>> 08cca664

! local variables are not implicit by default
!
    implicit none

! subroutine arguments
!
    integer                                     , intent(in)    :: ic, jc, kc
<<<<<<< HEAD
    integer                                     , intent(in)    :: nc, lv
=======
    integer                                     , intent(in)    :: nc
    real(kind=8)                                , intent(in)    :: t, dt
    real(kind=8), dimension(1:im)               , intent(inout) :: x
    real(kind=8), dimension(1:jm)               , intent(inout) :: y
    real(kind=8), dimension(1:km)               , intent(inout) :: z
>>>>>>> 08cca664
    real(kind=8), dimension(1:nv,1:im,1:jm,1:km), intent(inout) :: qn

! default parameter values
!
    real(kind=8), save :: dens = 1.00d+00
    real(kind=8), save :: pres = 1.00d+00
    real(kind=8), save :: bamp = 1.00d+00
    real(kind=8), save :: bgui = 0.00d+00
    real(kind=8), save :: blim = 1.00d+00

! local saved parameters
!
    logical     , save :: first = .true.

! local variables
!
<<<<<<< HEAD
    integer :: i , j , k
    integer :: il, jl, kl
    integer :: iu, ju, ku
    integer :: is, js, ks
    integer :: it, jt, kt
    integer :: im2, im1, ip1, ip2
    integer :: jm2, jm1, jp1, jp2
#if NDIMS == 3
    integer :: km2, km1, kp1, kp2
#endif /* NDIMS == 3 */
    real(kind=8) :: dxy, dxz, dyx, dyz
    real(kind=8) :: fl, fr
=======
    integer      :: i, il, iu, is, it, im1, ip1
    integer      :: j, jl, ju, js, jt, jm1, jp1
    integer      :: k, kl, ku, ks, kt, km1, kp1
    real(kind=8) :: dx, dy, dz, dxh, dyh, dzh, xi, yi, zi

! local vectors
!
    real(kind=8), dimension(3) :: ga
>>>>>>> 08cca664
!
!-------------------------------------------------------------------------------
!
! prepare problem constants during the first subroutine call
!
    if (first) then

! get problem parameters
!
      call get_parameter_real("dens"  , dens)
      call get_parameter_real("pres"  , pres)
      call get_parameter_real("bamp"  , bamp)
      call get_parameter_real("bgui"  , bgui)
      call get_parameter_real("blimit", blim)

! upper limit for blim
!
      blim = max(blim, ng * ady(1))

! reset the first execution flag
!
      first = .false.

    end if ! first call

! apply specific boundaries depending on the direction
!
    select case(nc)
    case(1)

! prepare indices for the boundaries
!
      if (jc == 1) then
        jl = 1
        ju = jm / 2 - 1
      else
        jl = jm / 2
        ju = jm
      end if
#if NDIMS == 3
      if (kc == 1) then
        kl = 1
        ku = km / 2 - 1
      else
        kl = km / 2
        ku = km
      end if
#else /* NDIMS == 3 */
        kl = 1
        ku = km
#endif /* NDIMS == 3 */

! apply selected boundary condition
!
      select case(bnd_type(nc,ic))

! "open" boundary conditions
!
      case(bnd_open)

        if (ic == 1) then
          do i = ibl, 1, -1
            qn(1:nv,i,jl:ju,kl:ku) = qn(1:nv,ib,jl:ju,kl:ku)
          end do
        else
          do i = ieu, im
            qn(1:nv,i,jl:ju,kl:ku) = qn(1:nv,ie,jl:ju,kl:ku)
          end do
        end if

! "outflow" boundary conditions
!
      case(bnd_outflow)

        if (ic == 1) then
          do i = ibl, 1, -1
            qn(1:nv,i,jl:ju,kl:ku) = qn(1:nv,ib,jl:ju,kl:ku)
            qn(ivx ,i,jl:ju,kl:ku) = min(0.0d+00, qn(ivx,ib,jl:ju,kl:ku))
          end do ! i = ibl, 1, -1
        else
          do i = ieu, im
            qn(1:nv,i,jl:ju,kl:ku) = qn(1:nv,ie,jl:ju,kl:ku)
            qn(ivx ,i,jl:ju,kl:ku) = max(0.0d+00, qn(ivx,ie,jl:ju,kl:ku))
          end do ! i = ieu, im
        end if

! "reconnection" boundary conditions
!
      case(bnd_reconnection)

! process case with magnetic field, otherwise revert to standard outflow
!
        if (ibx > 0) then

! get the cell size ratios
!
          dxy = adx(lv) * adyi(lv)
          dxz = adx(lv) * adzi(lv)

! process left and right side boundary separatelly
!
          if (ic == 1) then

! iterate over left-side ghost layers
!
            do i = ibl, 1, -1

! calculate neighbor cell indices
!
              ip1 = min(im, i + 1)
              ip2 = min(im, i + 2)

! iterate over boundary layer
!
              do k = kl, ku
#if NDIMS == 3
                km2 = max( 1, k - 2)
                km1 = max( 1, k - 1)
                kp1 = min(km, k + 1)
                kp2 = min(km, k + 2)
#endif /* NDIMS == 3 */
                do j = jl, ju
                  jm2 = max( 1, j - 2)
                  jm1 = max( 1, j - 1)
                  jp1 = min(jm, j + 1)
                  jp2 = min(jm, j + 2)

! make the normal derivative zero
!
                  qn(1:nv,i,j,k) = qn(1:nv,ib,j,k)

! prevent the inflow
!
                  qn(ivx,i,j,k) = min(0.0d+00, qn(ivx,ib,j,k))

! update the normal component of magnetic field from divergence-free condition
!
                  qn(ibx,i,j,k) = qn(ibx,ip2,j,k)                              &
                               + (qn(iby,ip1,jp1,k) - qn(iby,ip1,jm1,k)) * dxy
#if NDIMS == 3
                  qn(ibx,i,j,k) = qn(ibx,i  ,j,k)                              &
                               + (qn(ibz,ip1,j,kp1) - qn(ibz,ip1,j,km1)) * dxz
#endif /* NDIMS == 3 */
                  qn(ibp,i,j,k) = 0.0d+00
                end do ! j = jl, ju
              end do ! k = kl, ku
            end do ! i = ibl, 1, -1
          else ! ic == 1

! iterate over right-side ghost layers
!
            do i = ieu, im

! calculate neighbor cell indices
!
              im1 = max( 1, i - 1)
              im2 = max( 1, i - 2)

! iterate over boundary layer
!
              do k = kl, ku
#if NDIMS == 3
                km1 = max( 1, k - 1)
                kp1 = min(km, k + 1)
                km2 = max( 1, k - 2)
                kp2 = min(km, k + 2)
#endif /* NDIMS == 3 */
                do j = jl, ju
                  jm1 = max( 1, j - 1)
                  jp1 = min(jm, j + 1)
                  jm2 = max( 1, j - 2)
                  jp2 = min(jm, j + 2)

! make the normal derivative zero
!
                  qn(1:nv,i,j,k) = qn(1:nv,ie,j,k)

! prevent the inflow
!
                  qn(ivx,i,j,k) = max(0.0d+00, qn(ivx,ie,j,k))

! update the normal component of magnetic field from divergence-free condition
!
                  qn(ibx,i,j,k) = qn(ibx,im2,j,k)                              &
                               + (qn(iby,im1,jm1,k) - qn(iby,im1,jp1,k)) * dxy
#if NDIMS == 3
                  qn(ibx,i,j,k) = qn(ibx,i  ,j,k)                              &
                               + (qn(ibz,im1,j,km1) - qn(ibz,im1,j,kp1)) * dxz
#endif /* NDIMS == 3 */
                  qn(ibp,i,j,k) = 0.0d+00
                end do ! j = jl, ju
              end do ! k = kl, ku
            end do ! i = ieu, im
          end if ! ic == 1
        else ! ibx > 0
          if (ic == 1) then
            do i = ibl, 1, -1
              qn(1:nv,i,jl:ju,kl:ku) = qn(1:nv,ib,jl:ju,kl:ku)
              qn(ivx ,i,jl:ju,kl:ku) = min(0.0d+00, qn(ivx,ib,jl:ju,kl:ku))
            end do ! i = ibl, 1, -1
          else
            do i = ieu, im
              qn(1:nv,i,jl:ju,kl:ku) = qn(1:nv,ie,jl:ju,kl:ku)
              qn(ivx ,i,jl:ju,kl:ku) = max(0.0d+00, qn(ivx,ie,jl:ju,kl:ku))
            end do ! i = ieu, im
          end if
        end if ! ibx > 0

! "reflective" boundary conditions
!
      case(bnd_reflective)

        if (ic == 1) then
          do i = 1, ng
            it = ib  - i
            is = ibl + i

            qn(1:nv,it,jl:ju,kl:ku) =   qn(1:nv,is,jl:ju,kl:ku)
            qn(ivx ,it,jl:ju,kl:ku) = - qn(ivx ,is,jl:ju,kl:ku)
            if (ibx > 0) then
              qn(ibx ,it,jl:ju,kl:ku) = - qn(ibx ,is,jl:ju,kl:ku)
            end if
          end do
        else
          do i = 1, ng
            it = ie  + i
            is = ieu - i

            qn(1:nv,it,jl:ju,kl:ku) =   qn(1:nv,is,jl:ju,kl:ku)
            qn(ivx ,it,jl:ju,kl:ku) = - qn(ivx ,is,jl:ju,kl:ku)
            if (ibx > 0) then
              qn(ibx ,it,jl:ju,kl:ku) = - qn(ibx ,is,jl:ju,kl:ku)
            end if
          end do
        end if

! "gravity" or "hydrostatic" boundary conditions
!
      case(bnd_gravity)

        dx  = x(ib) - x(ibl)
        dxh = 0.5d+00 * dx

        if (ipr > 0) then
          if (ic == 1) then
            do i = ibl, 1, -1
              ip1 = i + 1
              xi  = x(i) + dxh
              do k = kl, ku
                do j = jl, ju
                  qn(1:nv,i,j,k) = qn(1:nv,ib,j,k)

                  call gravitational_acceleration(t, dt, xi, y(j), z(k), ga(:))

                  qn(ipr,i,j,k) = qn(ipr,ip1,j,k)                              &
                             - (qn(idn,ip1,j,k) + qn(idn,i,j,k)) * ga(1) * dxh
                end do
              end do
            end do
          else
            do i = ieu, im
              im1 = i - 1
              xi  = x(i) - dxh
              do k = kl, ku
                do j = jl, ju
                  qn(1:nv,i,j,k) = qn(1:nv,ie,j,k)

                  call gravitational_acceleration(t, dt, xi, y(j), z(k), ga(:))

                  qn(ipr,i,j,k) = qn(ipr,im1,j,k)                              &
                             + (qn(idn,im1,j,k) + qn(idn,i,j,k)) * ga(1) * dxh
                end do
              end do
            end do
          end if
        else
          if (ic == 1) then
            do i = ibl, 1, -1
              ip1 = i + 1
              xi  = x(i) + dxh
              do k = kl, ku
                do j = jl, ju
                  qn(1:nv,i,j,k) = qn(1:nv,ib,j,k)

                  call gravitational_acceleration(t, dt, xi, y(j), z(k), ga(:))

                  qn(idn,i,j,k) = qn(idn,ip1,j,k) * exp(- ga(1) * dx / csnd2)
                end do
              end do
            end do
          else
            do i = ieu, im
              im1 = i - 1
              xi  = x(i) - dxh
              do k = kl, ku
                do j = jl, ju
                  qn(1:nv,i,j,k) = qn(1:nv,ie,j,k)

                  call gravitational_acceleration(t, dt, xi, y(j), z(k), ga(:))

                  qn(idn,i,j,k) = qn(idn,im1,j,k) * exp(  ga(1) * dx / csnd2)
                end do
              end do
            end do
          end if
        end if

! user specific boundary conditions
!
      case(bnd_user)

        call boundary_user_x(ic, jl, ju, kl, ku                                &
                           , t, dt, x(1:im), y(1:jm), z(1:km)                  &
                           , qn(1:nv,1:im,1:jm,1:km))

! wrong boundary conditions
!
      case default

        if (ic == 1) then
          call print_error("boundaries:boundary_specific()"                    &
                                              , "Wrong left X boundary type!")
        else
          call print_error("boundaries:boundary_specific()"                    &
                                              , "Wrong right X boundary type!")
        end if

      end select

    case(2)

! prepare indices for the boundaries
!
      if (ic == 1) then
        il = 1
        iu = im / 2 - 1
      else
        il = im / 2
        iu = im
      end if
#if NDIMS == 3
      if (kc == 1) then
        kl = 1
        ku = km / 2 - 1
      else
        kl = km / 2
        ku = km
      end if
#else /* NDIMS == 3 */
        kl = 1
        ku = km
#endif /* NDIMS == 3 */

! apply selected boundary condition
!
      select case(bnd_type(nc,jc))

! "open" boundary conditions
!
      case(bnd_open)

        if (jc == 1) then
          do j = jbl, 1, -1
            qn(1:nv,il:iu,j,kl:ku) = qn(1:nv,il:iu,jb,kl:ku)
          end do
        else
          do j = jeu, jm
            qn(1:nv,il:iu,j,kl:ku) = qn(1:nv,il:iu,je,kl:ku)
          end do
        end if

! "outflow" boundary conditions
!
      case(bnd_outflow)

        if (jc == 1) then
          do j = jbl, 1, -1
            qn(1:nv,il:iu,j,kl:ku) = qn(1:nv,il:iu,jb,kl:ku)
            qn(ivy ,il:iu,j,kl:ku) = min(0.0d+00, qn(ivy,il:iu,jb,kl:ku))
          end do ! j = jbl, 1, -1
        else
          do j = jeu, jm
            qn(1:nv,il:iu,j,kl:ku) = qn(1:nv,il:iu,je,kl:ku)
            qn(ivy ,il:iu,j,kl:ku) = max(0.0d+00, qn(ivy,il:iu,je,kl:ku))
          end do ! j = jeu, jm
        end if

! "reconnection" boundary conditions
!
      case(bnd_reconnection)

! process case with magnetic field, otherwise revert to standard outflow
!
        if (ibx > 0) then

! get the cell size ratios
!
          dyx = ady(lv) * adxi(lv)
          dyz = ady(lv) * adzi(lv)

! process left and right side boundary separatelly
!
          if (jc == 1) then

! iterate over left-side ghost layers
!
            do j = jbl, 1, -1

! calculate neighbor cell indices
!
              jp1 = min(jm, j + 1)
              jp2 = min(jm, j + 2)

! calculate variable decay coefficients
!
              fr  = (ady(lv) * (jb - j - 5.0d-01)) / blim
              fl  = 1.0d+00 - fr

! iterate over boundary layer
!
              do k = kl, ku
#if NDIMS == 3
                km1 = max( 1, k - 1)
                kp1 = min(km, k + 1)
#endif /* NDIMS == 3 */
                do i = il, iu
                  im1 = max( 1, i - 1)
                  ip1 = min(im, i + 1)

! make normal derivatives zero
!
                  qn(1:nv,i,j,k) = qn(1:nv,i,jb,k)

! decay density and pressure to their limits
!
                  qn(idn,i,j,k) = fl * qn(idn,i,jb,k) + fr * dens
                  if (ipr > 0) qn(ipr,i,j,k) = fl * qn(ipr,i,jb,k) + fr * pres

! decay magnetic field to its limit
!
                  qn(ibx,i,j,k) = fl * qn(ibx,i,jb,k) - fr * bamp
                  qn(ibz,i,j,k) = fl * qn(ibz,i,jb,k) + fr * bgui

! update By from div(B)=0
!
                  qn(iby,i,j,k) = qn(iby,i,jp2,k)                              &
                               + (qn(ibx,ip1,jp1,k) - qn(ibx,im1,jp1,k)) * dyx
#if NDIMS == 3
                  qn(iby,i,j,k) = qn(iby,i,j  ,k)                              &
                               + (qn(ibz,i,jp1,kp1) - qn(ibz,i,jp1,km1)) * dyz
#endif /* NDIMS == 3 */
                  qn(ibp,i,j,k) = 0.0d+00
                end do ! i = il, iu
              end do ! k = kl, ku
            end do ! j = jbl, 1, -1
          else ! jc = 1

! iterate over right-side ghost layers
!
            do j = jeu, jm

! calculate neighbor cell indices
!
              jm1 = max( 1, j - 1)
              jm2 = max( 1, j - 2)

! calculate variable decay coefficients
!
              fr  = (ady(lv) * (j - je - 5.0d-01)) / blim
              fl  = 1.0d+00 - fr

! iterate over boundary layer
!
              do k = kl, ku
#if NDIMS == 3
                km1 = max( 1, k - 1)
                kp1 = min(km, k + 1)
#endif /* NDIMS == 3 */
                do i = il, iu
                  im1 = max( 1, i - 1)
                  ip1 = min(im, i + 1)

! make normal derivatives zero
!
                  qn(1:nv,i,j,k) = qn(1:nv,i,je,k)

! decay density and pressure to their limits
!
                  qn(idn,i,j,k) = fl * qn(idn,i,je,k) + fr * dens
                  if (ipr > 0) qn(ipr,i,j,k) = fl * qn(ipr,i,je,k) + fr * pres

! decay magnetic field to its limit
!
                  qn(ibx,i,j,k) = fl * qn(ibx,i,je,k) + fr * bamp
                  qn(ibz,i,j,k) = fl * qn(ibz,i,je,k) + fr * bgui

! update By from div(B)=0
!
                  qn(iby,i,j,k) = qn(iby,i,jm2,k)                              &
                               + (qn(ibx,im1,jm1,k) - qn(ibx,ip1,jm1,k)) * dyx
#if NDIMS == 3
                  qn(iby,i,j,k) = qn(iby,i,j  ,k)                              &
                               + (qn(ibz,i,jm1,km1) - qn(ibz,i,jm1,kp1)) * dyz
#endif /* NDIMS == 3 */
                  qn(ibp,i,j,k) = 0.0d+00
                end do ! i = il, iu
              end do ! k = kl, ku
            end do ! j = jeu, jm
          end if ! jc = 1
        else ! ibx > 0
          if (jc == 1) then
            do j = jbl, 1, -1
              qn(1:nv,il:iu,j,kl:ku) = qn(1:nv,il:iu,jb,kl:ku)
              qn(ivy ,il:iu,j,kl:ku) = min(0.0d+00, qn(ivy,il:iu,jb,kl:ku))
            end do ! j = jbl, 1, -1
          else
            do j = jeu, jm
              qn(1:nv,il:iu,j,kl:ku) = qn(1:nv,il:iu,je,kl:ku)
              qn(ivy ,il:iu,j,kl:ku) = max(0.0d+00, qn(ivy,il:iu,je,kl:ku))
            end do ! j = jeu, jm
          end if
        end if ! ibx > 0

! "reflective" boundary conditions
!
      case(bnd_reflective)

        if (jc == 1) then
          do j = 1, ng
            jt = jb  - j
            js = jbl + j

            qn(1:nv,il:iu,jt,kl:ku) =   qn(1:nv,il:iu,js,kl:ku)
            qn(ivy ,il:iu,jt,kl:ku) = - qn(ivy ,il:iu,js,kl:ku)
            if (iby > 0) then
              qn(iby ,il:iu,jt,kl:ku) = - qn(iby ,il:iu,js,kl:ku)
            end if
          end do
        else
          do j = 1, ng
            jt = je  + j
            js = jeu - j

            qn(1:nv,il:iu,jt,kl:ku) =   qn(1:nv,il:iu,js,kl:ku)
            qn(ivy ,il:iu,jt,kl:ku) = - qn(ivy ,il:iu,js,kl:ku)
            if (iby > 0) then
              qn(iby ,il:iu,jt,kl:ku) = - qn(iby ,il:iu,js,kl:ku)
            end if
          end do
        end if

! "gravity" or "hydrostatic" boundary conditions
!
      case(bnd_gravity)

        dy  = y(jb) - y(jbl)
        dyh = 0.5d+00 * dy

        if (ipr > 0) then
          if (jc == 1) then
            do j = jbl, 1, -1
              jp1 = j + 1
              yi  = y(j) + dyh
              do k = kl, ku
                do i = il, iu
                  qn(1:nv,i,j,k) = qn(1:nv,i,jb,k)

                  call gravitational_acceleration(t, dt, x(i), yi, z(k), ga(:))

                  qn(ipr,i,j,k) = qn(ipr,i,jp1,k)                              &
                             - (qn(idn,i,jp1,k) + qn(idn,i,j,k)) * ga(2) * dyh
                end do
              end do
            end do
          else
            do j = jeu, jm
              jm1 = j - 1
              yi  = y(j) - dyh
              do k = kl, ku
                do i = il, iu
                  qn(1:nv,i,j,k) = qn(1:nv,i,je,k)

                  call gravitational_acceleration(t, dt, x(i), yi, z(k), ga(:))

                  qn(ipr,i,j,k) = qn(ipr,i,jm1,k)                              &
                             + (qn(idn,i,jm1,k) + qn(idn,i,j,k)) * ga(2) * dyh
                end do
              end do
            end do
          end if
        else
          if (jc == 1) then
            do j = jbl, 1, -1
              jp1 = j + 1
              yi  = y(j) + dyh
              do k = kl, ku
                do i = il, iu
                  qn(1:nv,i,j,k) = qn(1:nv,i,jb,k)

                  call gravitational_acceleration(t, dt, x(i), yi, z(k), ga(:))

                  qn(idn,i,j,k) = qn(idn,i,jp1,k) * exp(- ga(2) * dy / csnd2)
                end do
              end do
            end do
          else
            do j = jeu, jm
              jm1 = j - 1
              yi  = y(j) - dyh
              do k = kl, ku
                do i = il, iu
                  qn(1:nv,i,j,k) = qn(1:nv,i,je,k)

                  call gravitational_acceleration(t, dt, x(i), yi, z(k), ga(:))

                  qn(idn,i,j,k) = qn(idn,i,jm1,k) * exp(  ga(2) * dy / csnd2)
                end do
              end do
            end do
          end if
        end if

! user specific boundary conditions
!
      case(bnd_user)

        call boundary_user_y(jc, il, iu, kl, ku                                &
                           , t, dt, x(1:im), y(1:jm), z(1:km)                  &
                           , qn(1:nv,1:im,1:jm,1:km))

! wrong boundary conditions
!
      case default

        if (jc == 1) then
          call print_error("boundaries:boundary_specific()"                    &
                                              , "Wrong left Y boundary type!")
        else
          call print_error("boundaries:boundary_specific()"                    &
                                              , "Wrong right Y boundary type!")
        end if

      end select

#if NDIMS == 3
    case(3)

! prepare indices for the boundaries
!
      if (ic == 1) then
        il = 1
        iu = im / 2 - 1
      else
        il = im / 2
        iu = im
      end if
      if (jc == 1) then
        jl = 1
        ju = jm / 2 - 1
      else
        jl = jm / 2
        ju = jm
      end if

! apply selected boundary condition
!
      select case(bnd_type(nc,kc))

! "open" boundary conditions
!
      case(bnd_open)

        if (kc == 1) then
          do k = kbl, 1, -1
            qn(1:nv,il:iu,jl:ju,k) = qn(1:nv,il:iu,jl:ju,kb)
          end do
        else
          do k = keu, km
            qn(1:nv,il:iu,jl:ju,k) = qn(1:nv,il:iu,jl:ju,ke)
          end do
        end if

! "outflow" boundary conditions
!
      case(bnd_outflow)

        if (kc == 1) then
          do k = kbl, 1, -1
            qn(1:nv,il:iu,jl:ju,k) = qn(1:nv,il:iu,jl:ju,kb)
            qn(ivz ,il:iu,jl:ju,k) = min(0.0d+00, qn(ivz,il:iu,jl:ju,kb))
          end do ! k = kbl, 1, -1
        else
          do k = keu, km
            qn(1:nv,il:iu,jl:ju,k) = qn(1:nv,il:iu,jl:ju,ke)
            qn(ivz ,il:iu,jl:ju,k) = max(0.0d+00, qn(ivz,il:iu,jl:ju,ke))
          end do ! k = keu, km
        end if

! "reflective" boundary conditions
!
      case(bnd_reflective)

        if (kc == 1) then
          do k = 1, ng
            kt = kb  - k
            ks = kbl + k

            qn(1:nv,il:iu,jl:ju,kt) =   qn(1:nv,il:iu,jl:ju,ks)
            qn(ivz ,il:iu,jl:ju,kt) = - qn(ivz ,il:iu,jl:ju,ks)
            if (ibz > 0) then
              qn(ibz ,il:iu,jl:ju,kt) = - qn(ibz ,il:iu,jl:ju,ks)
            end if
          end do
        else
          do k = 1, ng
            kt = ke  + k
            ks = keu - k

            qn(1:nv,il:iu,jl:ju,kt) =   qn(1:nv,il:iu,jl:ju,ks)
            qn(ivz ,il:iu,jl:ju,kt) = - qn(ivz ,il:iu,jl:ju,ks)
            if (ibz > 0) then
              qn(ibz ,il:iu,jl:ju,kt) = - qn(ibz ,il:iu,jl:ju,ks)
            end if
          end do
        end if

! "gravity" or "hydrostatic" boundary conditions
!
      case(bnd_gravity)

        dz  = z(kb) - z(kbl)
        dzh = 0.5d+00 * dz

        if (ipr > 0) then
          if (kc == 1) then
            do k = kbl, 1, -1
              kp1 = k + 1
              zi  = z(k) + dzh
              do j = jl, ju
                do i = il, iu
                  qn(1:nv,i,j,k) = qn(1:nv,i,j,kb)

                  call gravitational_acceleration(t, dt, x(i), y(j), zi, ga(:))

                  qn(ipr,i,j,k) = qn(ipr,i,j,kp1)                              &
                             - (qn(idn,i,j,kp1) + qn(idn,i,j,k)) * ga(3) * dzh
                end do
              end do
            end do
          else
            do k = keu, km
              km1 = k - 1
              zi  = z(k) - dzh
              do j = jl, ju
                do i = il, iu
                  qn(1:nv,i,j,k) = qn(1:nv,i,j,ke)

                  call gravitational_acceleration(t, dt, x(i), y(j), zi, ga(:))

                  qn(ipr,i,j,k) = qn(ipr,i,j,km1)                              &
                             + (qn(idn,i,j,km1) + qn(idn,i,j,k)) * ga(3) * dzh
                end do
              end do
            end do
          end if
        else
          if (kc == 1) then
            do k = kbl, 1, -1
              kp1 = k + 1
              zi  = z(k) + dzh
              do j = jl, ju
                do i = il, iu
                  qn(1:nv,i,j,k) = qn(1:nv,i,j,kb)

                  call gravitational_acceleration(t, dt, x(i), y(j), zi, ga(:))

                  qn(idn,i,j,k) = qn(idn,i,j,kp1) * exp(- ga(3) * dz / csnd2)
                end do
              end do
            end do
          else
            do k = keu, km
              km1 = k - 1
              zi  = z(k) - dzh
              do j = jl, ju
                do i = il, iu
                  qn(1:nv,i,j,k) = qn(1:nv,i,j,ke)

                  call gravitational_acceleration(t, dt, x(i), y(j), zi, ga(:))

                  qn(idn,i,j,k) = qn(idn,i,j,km1) * exp(  ga(3) * dz / csnd2)
                end do
              end do
            end do
          end if
        end if

! user specific boundary conditions
!
      case(bnd_user)

        call boundary_user_z(kc, il, iu, jl, ju                                &
                           , t, dt, x(1:im), y(1:jm), z(1:km)                  &
                           , qn(1:nv,1:im,1:jm,1:km))

! wrong boundary conditions
!
      case default

        if (kc == 1) then
          call print_error("boundaries:boundary_specific()"                    &
                                              , "Wrong left Z boundary type!")
        else
          call print_error("boundaries:boundary_specific()"                    &
                                              , "Wrong right Z boundary type!")
        end if

      end select

#endif /* NDIMS == 3 */
    end select

!-------------------------------------------------------------------------------
!
  end subroutine block_boundary_specific
#if NDIMS == 3
!
!===============================================================================
!
!  BLOCK FACE UPDATE SUBROUTINES
!
!===============================================================================
!
!===============================================================================
!
! subroutine BLOCK_FACE_RESTRICT:
! ------------------------------
!
!   Subroutine returns the face boundary region restricted from the provided
!   input variable array.
!
!   Arguments:
!
!     nc         - the face direction;
!     ic, jc, kc - the corner position;
!     qn         - the input neighbor variable array;
!     qb         - the output face boundary array;
!
!===============================================================================
!
  subroutine block_face_restrict(nc, ic, jc, kc, qn, qb)

! import external procedures and variables
!
    use coordinates    , only : ng, nd
    use coordinates    , only : in
    use coordinates    , only : in , jn , kn
    use coordinates    , only : im , jm , km
    use coordinates    , only : faces_dr
    use equations      , only : nv

! local variables are not implicit by default
!
    implicit none

! subroutine arguments
!
    integer                                     , intent(in)  :: nc, ic, jc, kc
    real(kind=8), dimension(1:nv,1:im,1:jm,1:km), intent(in)  :: qn
    real(kind=8), dimension( :  , :  , :  , :  ), intent(out) :: qb

! local variables
!
    integer :: ih, jh, kh
    integer :: il, jl, kl
    integer :: ip, jp, kp
    integer :: iu, ju, ku
!
!-------------------------------------------------------------------------------
!
! prepare indices for the face region
!
    il = faces_dr(ic,jc,kc,nc)%l(1)
    jl = faces_dr(ic,jc,kc,nc)%l(2)
    kl = faces_dr(ic,jc,kc,nc)%l(3)
    ip = il + 1
    jp = jl + 1
    kp = kl + 1
    iu = faces_dr(ic,jc,kc,nc)%u(1)
    ju = faces_dr(ic,jc,kc,nc)%u(2)
    ku = faces_dr(ic,jc,kc,nc)%u(3)

! process depending on the direction
!
    select case(nc)
    case(1)

! calculate half sizes
!
      jh = jn / 2
      kh = kn / 2

! restrict the face region to the output array
!
      qb(1:nv,1:ng,1:jh,1:kh) =                                                &
                           1.25d-01 * (((qn(1:nv,il:iu:2,jl:ju:2,kl:ku:2)      &
                                    +    qn(1:nv,ip:iu:2,jp:ju:2,kp:ku:2))     &
                                    +   (qn(1:nv,il:iu:2,jl:ju:2,kp:ku:2)      &
                                    +    qn(1:nv,ip:iu:2,jp:ju:2,kl:ku:2)))    &
                                    +  ((qn(1:nv,il:iu:2,jp:ju:2,kp:ku:2)      &
                                    +    qn(1:nv,ip:iu:2,jl:ju:2,kl:ku:2))     &
                                    +   (qn(1:nv,il:iu:2,jp:ju:2,kl:ku:2)      &
                                    +    qn(1:nv,ip:iu:2,jl:ju:2,kp:ku:2))))

    case(2)

! calculate half sizes
!
      ih = in / 2
      kh = kn / 2

! restrict the face region to the output array
!
      qb(1:nv,1:ih,1:ng,1:kh) =                                                &
                           1.25d-01 * (((qn(1:nv,il:iu:2,jl:ju:2,kl:ku:2)      &
                                    +    qn(1:nv,ip:iu:2,jp:ju:2,kp:ku:2))     &
                                    +   (qn(1:nv,il:iu:2,jl:ju:2,kp:ku:2)      &
                                    +    qn(1:nv,ip:iu:2,jp:ju:2,kl:ku:2)))    &
                                    +  ((qn(1:nv,il:iu:2,jp:ju:2,kp:ku:2)      &
                                    +    qn(1:nv,ip:iu:2,jl:ju:2,kl:ku:2))     &
                                    +   (qn(1:nv,il:iu:2,jp:ju:2,kl:ku:2)      &
                                    +    qn(1:nv,ip:iu:2,jl:ju:2,kp:ku:2))))

    case(3)

! calculate half sizes
!
      ih = in / 2
      jh = jn / 2

! restrict the face region to the output array
!
      qb(1:nv,1:ih,1:jh,1:ng) =                                                &
                           1.25d-01 * (((qn(1:nv,il:iu:2,jl:ju:2,kl:ku:2)      &
                                    +    qn(1:nv,ip:iu:2,jp:ju:2,kp:ku:2))     &
                                    +   (qn(1:nv,il:iu:2,jl:ju:2,kp:ku:2)      &
                                    +    qn(1:nv,ip:iu:2,jp:ju:2,kl:ku:2)))    &
                                    +  ((qn(1:nv,il:iu:2,jp:ju:2,kp:ku:2)      &
                                    +    qn(1:nv,ip:iu:2,jl:ju:2,kl:ku:2))     &
                                    +   (qn(1:nv,il:iu:2,jp:ju:2,kl:ku:2)      &
                                    +    qn(1:nv,ip:iu:2,jl:ju:2,kp:ku:2))))

    end select

!-------------------------------------------------------------------------------
!
  end subroutine block_face_restrict
!
!===============================================================================
!
! subroutine BLOCK_FACE_PROLONG:
! -----------------------------
!
!   Subroutine returns the face boundary region prolongated from the provided
!   input variable array.
!
!   Arguments:
!
!     nc         - the face direction;
!     ic, jc, kc - the corner position;
!     qn         - the input neighbor variable array;
!     qb         - the output face boundary array;
!
!===============================================================================
!
  subroutine block_face_prolong(nc, ic, jc, kc, qn, qb)

! import external procedures and variables
!
    use coordinates    , only : ng, nh
    use coordinates    , only : in
    use coordinates    , only : in , jn , kn
    use coordinates    , only : im , jm , km
    use coordinates    , only : faces_dp
    use equations      , only : nv, idn, ipr
    use interpolations , only : limiter_prol

! local variables are not implicit by default
!
    implicit none

! subroutine arguments
!
    integer                                     , intent(in)  :: nc, ic, jc, kc
    real(kind=8), dimension(1:nv,1:im,1:jm,1:km), intent(in)  :: qn
    real(kind=8), dimension( :  , :  , :  , :  ), intent(out) :: qb

! local variables
!
    integer      :: i, j, k, p
    integer      :: ih, jh, kh
    integer      :: il, jl, kl
    integer      :: iu, ju, ku
    integer      :: is, js, ks
    integer      :: it, jt, kt
    integer      :: im1, jm1, km1
    integer      :: ip1, jp1, kp1
    real(kind=8) :: dql, dqr
    real(kind=8) :: dq1, dq2, dq3, dq4

! local arrays
!
    real(kind=8), dimension(3) :: dq
!
!-------------------------------------------------------------------------------
!
! prepare subregion indices
!
    il = faces_dp(ic,jc,kc,nc)%l(1)
    jl = faces_dp(ic,jc,kc,nc)%l(2)
    kl = faces_dp(ic,jc,kc,nc)%l(3)
    iu = faces_dp(ic,jc,kc,nc)%u(1)
    ju = faces_dp(ic,jc,kc,nc)%u(2)
    ku = faces_dp(ic,jc,kc,nc)%u(3)

! iterate over all face region cells
!
    do k = kl, ku
      km1 = k - 1
      kp1 = k + 1
      ks = 2 * (k - kl) + 1
      kt = ks + 1
      do j = jl, ju
        jm1 = j - 1
        jp1 = j + 1
        js = 2 * (j - jl) + 1
        jt = js + 1
        do i = il, iu
          im1 = i - 1
          ip1 = i + 1
          is = 2 * (i - il) + 1
          it = is + 1

! iterate over all variables
!
          do p = 1, nv

! calculate limited derivatives in all directions
!
            dql   = qn(p,i  ,j,k) - qn(p,im1,j,k)
            dqr   = qn(p,ip1,j,k) - qn(p,i  ,j,k)
            dq(1) = limiter_prol(0.5d+00, dql, dqr)

            dql   = qn(p,i,j  ,k) - qn(p,i,jm1,k)
            dqr   = qn(p,i,jp1,k) - qn(p,i,j  ,k)
            dq(2) = limiter_prol(0.5d+00, dql, dqr)

            dql   = qn(p,i,j,k  ) - qn(p,i,j,km1)
            dqr   = qn(p,i,j,kp1) - qn(p,i,j,k  )
            dq(3) = limiter_prol(0.5d+00, dql, dqr)

            if (p == idn .or. p == ipr) then
              do while (qn(p,i,j,k) <= sum(abs(dq(1:NDIMS))))
                dq(:) = 0.5d+00 * dq(:)
              end do
            end if

            dq(:) = 0.5d+00 * dq(:)

! calculate the derivative terms
!
            dq1 = dq(1) + dq(2) + dq(3)
            dq2 = dq(1) - dq(2) - dq(3)
            dq3 = dq(1) - dq(2) + dq(3)
            dq4 = dq(1) + dq(2) - dq(3)

! prolong the face region to the output array
!
            qb(p,is,js,ks) = qn(p,i,j,k) - dq1
            qb(p,it,js,ks) = qn(p,i,j,k) + dq2
            qb(p,is,jt,ks) = qn(p,i,j,k) - dq3
            qb(p,it,jt,ks) = qn(p,i,j,k) + dq4
            qb(p,is,js,kt) = qn(p,i,j,k) - dq4
            qb(p,it,js,kt) = qn(p,i,j,k) + dq3
            qb(p,is,jt,kt) = qn(p,i,j,k) - dq2
            qb(p,it,jt,kt) = qn(p,i,j,k) + dq1

          end do ! q = 1, nv

        end do ! i = il, iu
      end do ! j = jl, ju
    end do ! k = kl, ku

!-------------------------------------------------------------------------------
!
  end subroutine block_face_prolong
#endif /* NDIMS == 3 */
!
!===============================================================================
!
!  BLOCK EDGE UPDATE SUBROUTINES
!
!===============================================================================
!
!===============================================================================
!
! subroutine BLOCK_EDGE_RESTRICT:
! ------------------------------
!
!   Subroutine returns the edge boundary region by restricting the corresponding
!   region from the provided input variable array.
!
!   Arguments:
!
!     nc         - the edge direction;
!     ic, jc, kc - the corner position;
!     qn         - the input neighbor variable array;
!     qb         - the output edge boundary array;
!
!===============================================================================
!
  subroutine block_edge_restrict(nc, ic, jc, kc, qn, qb)

! import external procedures and variables
!
    use coordinates    , only : ng, nd
    use coordinates    , only : in
    use coordinates    , only : in , jn , kn
    use coordinates    , only : im , jm , km
    use coordinates    , only : edges_dr
    use equations      , only : nv

! local variables are not implicit by default
!
    implicit none

! subroutine arguments
!
    integer                                     , intent(in)  :: nc, ic, jc, kc
    real(kind=8), dimension(1:nv,1:im,1:jm,1:km), intent(in)  :: qn
    real(kind=8), dimension( :  , :  , :  , :  ), intent(out) :: qb

! local variables
!
    integer :: ih, jh, kh
    integer :: il, jl, kl
    integer :: ip, jp, kp
    integer :: iu, ju, ku
!
!-------------------------------------------------------------------------------
!
! prepare indices for the edge region
!
#if NDIMS == 2
    il = edges_dr(ic,jc,nc)%l(1)
    jl = edges_dr(ic,jc,nc)%l(2)
    ip = il + 1
    jp = jl + 1
    iu = edges_dr(ic,jc,nc)%u(1)
    ju = edges_dr(ic,jc,nc)%u(2)
#endif /* NDIMS == 2 */
#if NDIMS == 3
    il = edges_dr(ic,jc,kc,nc)%l(1)
    jl = edges_dr(ic,jc,kc,nc)%l(2)
    kl = edges_dr(ic,jc,kc,nc)%l(3)
    ip = il + 1
    jp = jl + 1
    kp = kl + 1
    iu = edges_dr(ic,jc,kc,nc)%u(1)
    ju = edges_dr(ic,jc,kc,nc)%u(2)
    ku = edges_dr(ic,jc,kc,nc)%u(3)
#endif /* NDIMS == 3 */

! process depending on the direction
!
    select case(nc)
    case(1)

! calculate half size
!
      ih = in / 2

! restrict the edge region to the output array
!
#if NDIMS == 2
      qb(1:nv,1:ih,1:ng,1:km) =                                                &
                           2.50d-01 *  ((qn(1:nv,il:iu:2,jl:ju:2, 1:km  )      &
                                    +    qn(1:nv,ip:iu:2,jp:ju:2, 1:km  ))     &
                                    +   (qn(1:nv,il:iu:2,jp:ju:2, 1:km  )      &
                                    +    qn(1:nv,ip:iu:2,jl:ju:2, 1:km  )))
#endif /* NDIMS == 2 */
#if NDIMS == 3
      qb(1:nv,1:ih,1:ng,1:ng) =                                                &
                           1.25d-01 * (((qn(1:nv,il:iu:2,jl:ju:2,kl:ku:2)      &
                                    +    qn(1:nv,ip:iu:2,jp:ju:2,kp:ku:2))     &
                                    +   (qn(1:nv,il:iu:2,jl:ju:2,kp:ku:2)      &
                                    +    qn(1:nv,ip:iu:2,jp:ju:2,kl:ku:2)))    &
                                    +  ((qn(1:nv,il:iu:2,jp:ju:2,kp:ku:2)      &
                                    +    qn(1:nv,ip:iu:2,jl:ju:2,kl:ku:2))     &
                                    +   (qn(1:nv,il:iu:2,jp:ju:2,kl:ku:2)      &
                                    +    qn(1:nv,ip:iu:2,jl:ju:2,kp:ku:2))))
#endif /* NDIMS == 3 */

    case(2)

! calculate half size
!
      jh = jn / 2

! restrict the edge region to the output array
!
#if NDIMS == 2
      qb(1:nv,1:ng,1:jh,1:km) =                                                &
                           2.50d-01 *  ((qn(1:nv,il:iu:2,jl:ju:2, 1:km  )      &
                                    +    qn(1:nv,ip:iu:2,jp:ju:2, 1:km  ))     &
                                    +   (qn(1:nv,il:iu:2,jp:ju:2, 1:km  )      &
                                    +    qn(1:nv,ip:iu:2,jl:ju:2, 1:km  )))
#endif /* NDIMS == 2 */
#if NDIMS == 3
      qb(1:nv,1:ng,1:jh,1:ng) =                                                &
                           1.25d-01 * (((qn(1:nv,il:iu:2,jl:ju:2,kl:ku:2)      &
                                    +    qn(1:nv,ip:iu:2,jp:ju:2,kp:ku:2))     &
                                    +   (qn(1:nv,il:iu:2,jl:ju:2,kp:ku:2)      &
                                    +    qn(1:nv,ip:iu:2,jp:ju:2,kl:ku:2)))    &
                                    +  ((qn(1:nv,il:iu:2,jp:ju:2,kp:ku:2)      &
                                    +    qn(1:nv,ip:iu:2,jl:ju:2,kl:ku:2))     &
                                    +   (qn(1:nv,il:iu:2,jp:ju:2,kl:ku:2)      &
                                    +    qn(1:nv,ip:iu:2,jl:ju:2,kp:ku:2))))
#endif /* NDIMS == 3 */

#if NDIMS == 3
    case(3)

! calculate half size
!
      kh = kn / 2

! restrict the edge region to the output array
!
      qb(1:nv,1:ng,1:ng,1:kh) =                                                &
                           1.25d-01 * (((qn(1:nv,il:iu:2,jl:ju:2,kl:ku:2)      &
                                    +    qn(1:nv,ip:iu:2,jp:ju:2,kp:ku:2))     &
                                    +   (qn(1:nv,il:iu:2,jl:ju:2,kp:ku:2)      &
                                    +    qn(1:nv,ip:iu:2,jp:ju:2,kl:ku:2)))    &
                                    +  ((qn(1:nv,il:iu:2,jp:ju:2,kp:ku:2)      &
                                    +    qn(1:nv,ip:iu:2,jl:ju:2,kl:ku:2))     &
                                    +   (qn(1:nv,il:iu:2,jp:ju:2,kl:ku:2)      &
                                    +    qn(1:nv,ip:iu:2,jl:ju:2,kp:ku:2))))
#endif /* NDIMS == 3 */

    end select

!-------------------------------------------------------------------------------
!
  end subroutine block_edge_restrict
!
!===============================================================================
!
! subroutine BLOCK_EDGE_PROLONG:
! -----------------------------
!
!   Subroutine returns the edge boundary region by prolongating
!   the corresponding region from the provided input variable array.
!
!   Arguments:
!
!     nc         - the edge direction;
!     ic, jc, kc - the corner position;
!     qn         - the input neighbor variable array;
!     qb         - the output edge boundary array;
!
!===============================================================================
!
  subroutine block_edge_prolong(nc, ic, jc, kc, qn, qb)

! import external procedures and variables
!
    use coordinates    , only : ng, nh
    use coordinates    , only : in
    use coordinates    , only : in , jn , kn
    use coordinates    , only : im , jm , km
    use coordinates    , only : edges_dp
    use equations      , only : nv, idn, ipr
    use interpolations , only : limiter_prol

! local variables are not implicit by default
!
    implicit none

! subroutine arguments
!
    integer                                     , intent(in)  :: nc, ic, jc, kc
    real(kind=8), dimension(1:nv,1:im,1:jm,1:km), intent(in)  :: qn
    real(kind=8), dimension( :  , :  , :  , :  ), intent(out) :: qb

! local variables
!
    integer      :: i, j, k, p
    integer      :: il, jl, kl
    integer      :: iu, ju, ku
    integer      :: is, js, ks
    integer      :: it, jt, kt
    integer      :: im1, jm1, km1
    integer      :: ip1, jp1, kp1
    real(kind=8) :: dql, dqr
    real(kind=8) :: dq1, dq2, dq3, dq4

! local arrays
!
    real(kind=8), dimension(NDIMS) :: dq
!
!-------------------------------------------------------------------------------
!
! prepare indices for the edge region
!
#if NDIMS == 2
    il = edges_dp(ic,jc   ,nc)%l(1)
    jl = edges_dp(ic,jc   ,nc)%l(2)
    iu = edges_dp(ic,jc   ,nc)%u(1)
    ju = edges_dp(ic,jc   ,nc)%u(2)
#endif /* NDIMS == 2 */
#if NDIMS == 3
    il = edges_dp(ic,jc,kc,nc)%l(1)
    jl = edges_dp(ic,jc,kc,nc)%l(2)
    kl = edges_dp(ic,jc,kc,nc)%l(3)
    iu = edges_dp(ic,jc,kc,nc)%u(1)
    ju = edges_dp(ic,jc,kc,nc)%u(2)
    ku = edges_dp(ic,jc,kc,nc)%u(3)
#endif /* NDIMS == 3 */

! iterate over all edge region cells
!
#if NDIMS == 2
    do k = 1, km
      kt = 1
#endif /* NDIMS == 2 */
#if NDIMS == 3
    do k = kl, ku
      km1 = k - 1
      kp1 = k + 1
      ks = 2 * (k - kl) + 1
      kt = ks + 1
#endif /* NDIMS == 3 */
      do j = jl, ju
        jm1 = j - 1
        jp1 = j + 1
        js = 2 * (j - jl) + 1
        jt = js + 1
        do i = il, iu
          im1 = i - 1
          ip1 = i + 1
          is = 2 * (i - il) + 1
          it = is + 1

! iterate over all variables
!
          do p = 1, nv

! calculate limited derivatives in all directions
!
            dql   = qn(p,i  ,j,k) - qn(p,im1,j,k)
            dqr   = qn(p,ip1,j,k) - qn(p,i  ,j,k)
            dq(1) = limiter_prol(0.5d+00, dql, dqr)

            dql   = qn(p,i,j  ,k) - qn(p,i,jm1,k)
            dqr   = qn(p,i,jp1,k) - qn(p,i,j  ,k)
            dq(2) = limiter_prol(0.5d+00, dql, dqr)

#if NDIMS == 3
            dql   = qn(p,i,j,k  ) - qn(p,i,j,km1)
            dqr   = qn(p,i,j,kp1) - qn(p,i,j,k  )
            dq(3) = limiter_prol(0.5d+00, dql, dqr)
#endif /* NDIMS == 3 */

            if (p == idn .or. p == ipr) then
              do while (qn(p,i,j,k) <= sum(abs(dq(1:NDIMS))))
                dq(:) = 0.5d+00 * dq(:)
              end do
            end if

            dq(:) = 0.5d+00 * dq(:)

#if NDIMS == 2
! calculate the derivative terms
!
            dq1 = dq(1) + dq(2)
            dq2 = dq(1) - dq(2)

! prolong the edge region to the output array
!
            qb(p,is,js,k ) = qn(p,i,j,k) - dq1
            qb(p,it,js,k ) = qn(p,i,j,k) + dq2
            qb(p,is,jt,k ) = qn(p,i,j,k) - dq2
            qb(p,it,jt,k ) = qn(p,i,j,k) + dq1
#endif /* NDIMS == 2 */
#if NDIMS == 3
! calculate the derivative terms
!
            dq1 = dq(1) + dq(2) + dq(3)
            dq2 = dq(1) - dq(2) - dq(3)
            dq3 = dq(1) - dq(2) + dq(3)
            dq4 = dq(1) + dq(2) - dq(3)

! prolong the edge region to the output array
!
            qb(p,is,js,ks) = qn(p,i,j,k) - dq1
            qb(p,it,js,ks) = qn(p,i,j,k) + dq2
            qb(p,is,jt,ks) = qn(p,i,j,k) - dq3
            qb(p,it,jt,ks) = qn(p,i,j,k) + dq4
            qb(p,is,js,kt) = qn(p,i,j,k) - dq4
            qb(p,it,js,kt) = qn(p,i,j,k) + dq3
            qb(p,is,jt,kt) = qn(p,i,j,k) - dq2
            qb(p,it,jt,kt) = qn(p,i,j,k) + dq1
#endif /* NDIMS == 3 */

          end do ! q = 1, nv

        end do ! i = il, iu
      end do ! j = jl, ju
    end do ! k = kl, ku

!-------------------------------------------------------------------------------
!
  end subroutine block_edge_prolong
!
!===============================================================================
!
!  BLOCK CORNER UPDATE SUBROUTINES
!
!===============================================================================
!
!===============================================================================
!
! subroutine BLOCK_CORNER_RESTRICT:
! --------------------------------
!
!   Subroutine returns the corner boundary region by restricting
!   the corresponding region from the provided input variable array.
!
!   Arguments:
!
!     ic, jc, kc - the corner position;
!     qn         - the input neighbor variable array;
!     qb         - the output corner boundary array;
!
!===============================================================================
!
  subroutine block_corner_restrict(ic, jc, kc, qn, qb)

! import external procedures and variables
!
    use coordinates    , only : ng, nd
    use coordinates    , only : im , jm , km
    use coordinates    , only : corners_dr
    use equations      , only : nv

! local variables are not implicit by default
!
    implicit none

! subroutine arguments
!
    integer                                     , intent(in)  :: ic, jc, kc
    real(kind=8), dimension(1:nv,1:im,1:jm,1:km), intent(in)  :: qn
#if NDIMS == 2
    real(kind=8), dimension(1:nv,1:ng,1:ng,1:km), intent(out) :: qb
#endif /* NDIMS == 2 */
#if NDIMS == 3
    real(kind=8), dimension(1:nv,1:ng,1:ng,1:ng), intent(out) :: qb
#endif /* NDIMS == 3 */

! local variables
!
    integer :: il, jl, kl
    integer :: ip, jp, kp
    integer :: iu, ju, ku
!
!-------------------------------------------------------------------------------
!
! prepare indices for the corner region
!
#if NDIMS == 2
    il = corners_dr(ic,jc   )%l(1)
    jl = corners_dr(ic,jc   )%l(2)
    ip = il + 1
    jp = jl + 1
    iu = corners_dr(ic,jc   )%u(1)
    ju = corners_dr(ic,jc   )%u(2)
#endif /* NDIMS == 2 */
#if NDIMS == 3
    il = corners_dr(ic,jc,kc)%l(1)
    jl = corners_dr(ic,jc,kc)%l(2)
    kl = corners_dr(ic,jc,kc)%l(3)
    ip = il + 1
    jp = jl + 1
    kp = kl + 1
    iu = corners_dr(ic,jc,kc)%u(1)
    ju = corners_dr(ic,jc,kc)%u(2)
    ku = corners_dr(ic,jc,kc)%u(3)
#endif /* NDIMS == 3 */

! restrict the corner region to the output array
!
#if NDIMS == 2
    qb(1:nv,1:ng,1:ng,1:km) =                                                  &
                           2.50d-01 *  ((qn(1:nv,il:iu:2,jl:ju:2, 1:km  )      &
                                    +    qn(1:nv,ip:iu:2,jp:ju:2, 1:km  ))     &
                                    +   (qn(1:nv,il:iu:2,jp:ju:2, 1:km  )      &
                                    +    qn(1:nv,ip:iu:2,jl:ju:2, 1:km  )))
#endif /* NDIMS == 2 */
#if NDIMS == 3
    qb(1:nv,1:ng,1:ng,1:ng) =                                                  &
                           1.25d-01 * (((qn(1:nv,il:iu:2,jl:ju:2,kl:ku:2)      &
                                    +    qn(1:nv,ip:iu:2,jp:ju:2,kp:ku:2))     &
                                    +   (qn(1:nv,il:iu:2,jl:ju:2,kp:ku:2)      &
                                    +    qn(1:nv,ip:iu:2,jp:ju:2,kl:ku:2)))    &
                                    +  ((qn(1:nv,il:iu:2,jp:ju:2,kp:ku:2)      &
                                    +    qn(1:nv,ip:iu:2,jl:ju:2,kl:ku:2))     &
                                    +   (qn(1:nv,il:iu:2,jp:ju:2,kl:ku:2)      &
                                    +    qn(1:nv,ip:iu:2,jl:ju:2,kp:ku:2))))
#endif /* NDIMS == 3 */

!-------------------------------------------------------------------------------
!
  end subroutine block_corner_restrict
!
!===============================================================================
!
! subroutine BLOCK_CORNER_PROLONG:
! -------------------------------
!
!   Subroutine returns the corner boundary region by prolongating
!   the corresponding region from the provided input variable array.
!
!   Arguments:
!
!     ic, jc, kc - the corner position;
!     qn         - the input neighbor variable array;
!     qb         - the output corner boundary array;
!
!===============================================================================
!
  subroutine block_corner_prolong(ic, jc, kc, qn, qb)

! import external procedures and variables
!
    use coordinates    , only : ng, nh
    use coordinates    , only : im , jm , km
    use coordinates    , only : corners_dp
    use equations      , only : nv, idn, ipr
    use interpolations , only : limiter_prol

! local variables are not implicit by default
!
    implicit none

! subroutine arguments
!
    integer                                     , intent(in)  :: ic, jc, kc
    real(kind=8), dimension(1:nv,1:im,1:jm,1:km), intent(in)  :: qn
#if NDIMS == 2
    real(kind=8), dimension(1:nv,1:ng,1:ng,1:km), intent(out) :: qb
#endif /* NDIMS == 2 */
#if NDIMS == 3
    real(kind=8), dimension(1:nv,1:ng,1:ng,1:ng), intent(out) :: qb
#endif /* NDIMS == 3 */

! local variables
!
    integer      :: i, j, k, p
    integer      :: il, jl, kl
    integer      :: iu, ju, ku
    integer      :: is, js, ks
    integer      :: it, jt, kt
    integer      :: im1, jm1, km1
    integer      :: ip1, jp1, kp1
    real(kind=8) :: dql, dqr
    real(kind=8) :: dq1, dq2, dq3, dq4

! local arrays
!
    real(kind=8), dimension(NDIMS) :: dq
!
!-------------------------------------------------------------------------------
!
! prepare indices for the corner region
!
#if NDIMS == 2
    il = corners_dp(ic,jc   )%l(1)
    jl = corners_dp(ic,jc   )%l(2)
    iu = corners_dp(ic,jc   )%u(1)
    ju = corners_dp(ic,jc   )%u(2)
#endif /* NDIMS == 2 */
#if NDIMS == 3
    il = corners_dp(ic,jc,kc)%l(1)
    jl = corners_dp(ic,jc,kc)%l(2)
    kl = corners_dp(ic,jc,kc)%l(3)
    iu = corners_dp(ic,jc,kc)%u(1)
    ju = corners_dp(ic,jc,kc)%u(2)
    ku = corners_dp(ic,jc,kc)%u(3)
#endif /* NDIMS == 3 */

! iterate over all corner region cells
!
#if NDIMS == 2
    do k = 1, km
      kt = 1
#endif /* NDIMS == 2 */
#if NDIMS == 3
    do k = kl, ku
      km1 = k - 1
      kp1 = k + 1
      ks = 2 * (k - kl) + 1
      kt = ks + 1
#endif /* NDIMS == 3 */
      do j = jl, ju
        jm1 = j - 1
        jp1 = j + 1
        js = 2 * (j - jl) + 1
        jt = js + 1
        do i = il, iu
          im1 = i - 1
          ip1 = i + 1
          is = 2 * (i - il) + 1
          it = is + 1

! iterate over all variables
!
          do p = 1, nv

! calculate limited derivatives in all directions
!
            dql   = qn(p,i  ,j,k) - qn(p,im1,j,k)
            dqr   = qn(p,ip1,j,k) - qn(p,i  ,j,k)
            dq(1) = limiter_prol(0.5d+00, dql, dqr)

            dql   = qn(p,i,j  ,k) - qn(p,i,jm1,k)
            dqr   = qn(p,i,jp1,k) - qn(p,i,j  ,k)
            dq(2) = limiter_prol(0.5d+00, dql, dqr)

#if NDIMS == 3
            dql   = qn(p,i,j,k  ) - qn(p,i,j,km1)
            dqr   = qn(p,i,j,kp1) - qn(p,i,j,k  )
            dq(3) = limiter_prol(0.5d+00, dql, dqr)
#endif /* NDIMS == 3 */

            if (p == idn .or. p == ipr) then
              do while (qn(p,i,j,k) <= sum(abs(dq(1:NDIMS))))
                dq(:) = 0.5d+00 * dq(:)
              end do
            end if

            dq(:) = 0.5d+00 * dq(:)

#if NDIMS == 2
! calculate the derivative terms
!
            dq1 = dq(1) + dq(2)
            dq2 = dq(1) - dq(2)

! prolong the corner region to the output array
!
            qb(p,is,js,k ) = qn(p,i,j,k) - dq1
            qb(p,it,js,k ) = qn(p,i,j,k) + dq2
            qb(p,is,jt,k ) = qn(p,i,j,k) - dq2
            qb(p,it,jt,k ) = qn(p,i,j,k) + dq1
#endif /* NDIMS == 2 */
#if NDIMS == 3
! calculate the derivative terms
!
            dq1 = dq(1) + dq(2) + dq(3)
            dq2 = dq(1) - dq(2) - dq(3)
            dq3 = dq(1) - dq(2) + dq(3)
            dq4 = dq(1) + dq(2) - dq(3)

! prolong the corner region to the output array
!
            qb(p,is,js,ks) = qn(p,i,j,k) - dq1
            qb(p,it,js,ks) = qn(p,i,j,k) + dq2
            qb(p,is,jt,ks) = qn(p,i,j,k) - dq3
            qb(p,it,jt,ks) = qn(p,i,j,k) + dq4
            qb(p,is,js,kt) = qn(p,i,j,k) - dq4
            qb(p,it,js,kt) = qn(p,i,j,k) + dq3
            qb(p,is,jt,kt) = qn(p,i,j,k) - dq2
            qb(p,it,jt,kt) = qn(p,i,j,k) + dq1
#endif /* NDIMS == 3 */

          end do ! q = 1, nv

        end do ! i = il, iu
      end do ! j = jl, ju
    end do ! k = kl, ku

!-------------------------------------------------------------------------------
!
  end subroutine block_corner_prolong
!
!===============================================================================
!
!  BLOCK FLUX UPDATE SUBROUTINES
!
!===============================================================================
!
!===============================================================================
!
! subroutine BLOCK_UPDATE_FLUX:
! ----------------------------
!
!   Subroutine updates the boundary flux from the provided flux array.
!
!   Arguments:
!
!     nc         - the edge direction;
!     ic, jc, kc - the corner position;
!     fn         - the correcting flux array;
!     fb         - the corrected flux array;
!
!===============================================================================
!
  subroutine block_update_flux(nc, ic, jc, kc, fn, fb)

! import external procedures and variables
!
    use blocks         , only : block_data
    use coordinates    , only : in, jn, kn
    use equations      , only : nv

! local variables are not implicit by default
!
    implicit none

! subroutine arguments
!
    integer                       , intent(in)    :: ic, jc, kc
    integer                       , intent(in)    :: nc
    real(kind=8), dimension(:,:,:), intent(in)    :: fn
    real(kind=8), dimension(:,:,:), intent(inout) :: fb
!
!-------------------------------------------------------------------------------
!
! update fluxes for each direction separately
!
    select case(nc)

! X direction
!
    case(1)

#if NDIMS == 2
! average fluxes from higher level neighbor
!
      fb(1:nv,:,:) = (fn(1:nv,1:jn:2,1:kn) + fn(1:nv,2:jn:2,1:kn)) / 2.0d+00
#endif /* NDIMS == 2 */
#if NDIMS == 3
! average fluxes from higher level neighbor
!
      fb(1:nv,:,:) = ((fn(1:nv,1:in:2,1:kn:2) + fn(1:nv,2:in:2,2:kn:2))        &
                    + (fn(1:nv,1:in:2,2:kn:2) + fn(1:nv,2:in:2,1:kn:2)))       &
                    / 4.0d+00
#endif /* NDIMS == 3 */

! Y direction
!
    case(2)

#if NDIMS == 2
! average fluxes from higher level neighbor
!
      fb(1:nv,:,:) = (fn(1:nv,1:in:2,1:kn) + fn(1:nv,2:in:2,1:kn)) / 2.0d+00
#endif /* NDIMS == 2 */
#if NDIMS == 3
! average fluxes from higher level neighbor
!
      fb(1:nv,:,:) = ((fn(1:nv,1:in:2,1:kn:2) + fn(1:nv,2:in:2,2:kn:2))        &
                    + (fn(1:nv,1:in:2,2:kn:2) + fn(1:nv,2:in:2,1:kn:2)))       &
                    / 4.0d+00
#endif /* NDIMS == 3 */

#if NDIMS == 3
! Z direction
!
    case(3)

! average fluxes from higher level neighbor
!
      fb(1:nv,:,:) = ((fn(1:nv,1:in:2,1:jn:2) + fn(1:nv,2:in:2,2:jn:2))        &
                    + (fn(1:nv,1:in:2,2:jn:2) + fn(1:nv,2:in:2,1:jn:2)))       &
                    / 4.0d+00
#endif /* NDIMS == 3 */

    end select

!-------------------------------------------------------------------------------
!
  end subroutine block_update_flux
!
!===============================================================================
!
!  OTHER BOUNDARY SUBROUTINES
!
!===============================================================================
!
!===============================================================================
!
! subroutine UPDATE_GHOST_CELLS:
! -----------------------------
!
!   Subroutine updates conservative variables in all ghost cells from
!   already updated primitive variables.
!
!
!===============================================================================
!
  subroutine update_ghost_cells()

! include external variables
!
    use blocks        , only : block_data, list_data
    use coordinates   , only : im , jm , km , in , jn , kn
    use coordinates   , only : ib , jb , kb , ie , je , ke
    use coordinates   , only : ibl, jbl, kbl, ieu, jeu, keu
    use equations     , only : nv
    use equations     , only : prim2cons

! local variables are not implicit by default
!
    implicit none

! local variables
!
    integer                   :: i, j, k

! local pointers
!
    type(block_data), pointer :: pdata
!
!-------------------------------------------------------------------------------
!
#ifdef PROFILE
! start accounting time subroutine
!
    call start_timer(imu)
#endif /* PROFILE */

! assign the pointer to the first block on the list
!
    pdata => list_data

! scan all data blocks until the last is reached
!
    do while(associated(pdata))

! update the X and Y boundary ghost cells
!
      do k = 1, km

! update lower layers of the Y boundary
!
        do j = 1, jbl
          call prim2cons(im, pdata%q(1:nv,1:im,j,k), pdata%u(1:nv,1:im,j,k))
        end do ! j = 1, jbl

! update upper layers of the Y boundary
!
        do j = jeu, jm
          call prim2cons(im, pdata%q(1:nv,1:im,j,k), pdata%u(1:nv,1:im,j,k))
        end do ! j = jeu, jm

! update remaining left layers of the X boundary
!
        do i = 1, ibl
          call prim2cons(jn, pdata%q(1:nv,i,jb:je,k), pdata%u(1:nv,i,jb:je,k))
        end do ! i = 1, ibl

! update remaining right layers of the X boundary
!
        do i = ieu, im
          call prim2cons(jn, pdata%q(1:nv,i,jb:je,k), pdata%u(1:nv,i,jb:je,k))
        end do ! i = 1, ibl

      end do ! k = 1, km

#if NDIMS == 3
! update the Z boundary ghost cells
!
      do j = jb, je

! update the remaining front layers of the Z boundary
!
        do k = 1, kbl
          call prim2cons(in, pdata%q(1:nv,ib:ie,j,k), pdata%u(1:nv,ib:ie,j,k))
        end do ! k = 1, kbl

! update the remaining back layers of the Z boundary
!
        do k = keu, km
          call prim2cons(in, pdata%q(1:nv,ib:ie,j,k), pdata%u(1:nv,ib:ie,j,k))
        end do ! k = keu, km

      end do ! j = jb, je
#endif /* NDIMS == 3 */

! assign the pointer to the next block on the list
!
      pdata => pdata%next

    end do ! data blocks

#ifdef PROFILE
! stop accounting time subroutine
!
    call stop_timer(imu)
#endif /* PROFILE */

!-------------------------------------------------------------------------------
!
  end subroutine update_ghost_cells
#ifdef MPI
!
!===============================================================================
!
! subroutine PREPARE_EXCHANGE_ARRAY:
! ---------------------------------
!
!   Subroutine prepares the arrays for block exchange lists and their counters.
!
!
!===============================================================================
!
  subroutine prepare_exchange_array()

! include external variables
!
    use mpitools      , only : npmax

! local variables are not implicit by default
!
    implicit none

! local variables
!
    integer :: icol, irow
!
!-------------------------------------------------------------------------------
!
! iterate over all elements of the block exchange array
!
    do irow = 0, npmax
      do icol = 0, npmax

! nullify the array element pointer
!
        nullify(barray(irow,icol)%ptr)

! reset the corresponding counter
!
        bcount(irow,icol) = 0

      end do ! icol = 0, npmax
    end do ! irow = 0, npmax

!-------------------------------------------------------------------------------
!
  end subroutine prepare_exchange_array
!
!===============================================================================
!
! subroutine RELEASE_EXCHANGE_ARRAY:
! ---------------------------------
!
!   Subroutine releases objects on the array of block exchange lists.
!
!
!===============================================================================
!
  subroutine release_exchange_array()

! include external variables
!
    use blocks        , only : block_info, pointer_info
    use mpitools      , only : npmax

! local variables are not implicit by default
!
    implicit none

! local variables
!
    integer :: icol, irow

! local pointers
!
    type(block_info), pointer :: pinfo
!
!-------------------------------------------------------------------------------
!
! iterate over all elements of the block exchange array
!
    do irow = 0, npmax
      do icol = 0, npmax

! associate pinfo with the first block in the exchange list
!
        pinfo => barray(irow,icol)%ptr

! scan all elements on the exchange list
!
        do while(associated(pinfo))

! associate the exchange list pointer
!
          barray(irow,icol)%ptr => pinfo%prev

! nullify pointer fields
!
          nullify(pinfo%prev)
          nullify(pinfo%next)
          nullify(pinfo%block)
          nullify(pinfo%neigh)

! deallocate info block
!
          deallocate(pinfo)

! associate pinfo with the next block
!
          pinfo => barray(irow,icol)%ptr

        end do ! %ptr blocks

      end do ! icol = 0, npmax
    end do ! irow = 0, npmax

!-------------------------------------------------------------------------------
!
  end subroutine release_exchange_array
!
!===============================================================================
!
! subroutine APPEND_EXCHANGE_BLOCK:
! ---------------------------------
!
!   Subroutine appends an info block to the element of array of block
!   exchange lists. The element is determined by the processes of the meta
!   and neighbor blocks.
!
!   Arguments:
!
!     pmeta      - the pointer to meta block;
!     pneigh     - the pointer to the neighbor of pmeta;
!     n, i, j, k - the location of the neighbor;
!
!===============================================================================
!
  subroutine append_exchange_block(pmeta, pneigh, n, i, j, k)

! include external variables
!
    use blocks        , only : block_info, block_meta

! local variables are not implicit by default
!
    implicit none

! subroutine arguments
!
    type(block_meta), pointer, intent(inout) :: pmeta, pneigh
    integer                  , intent(in)    :: n, i, j, k

! local variables
!
    integer :: icol, irow

! local pointers
!
    type(block_info), pointer :: pinfo
!
!-------------------------------------------------------------------------------
!
! get the column and row indices
!
    irow = pneigh%process
    icol = pmeta%process

! increase the counter for the number of blocks to exchange
!
    bcount(irow,icol) = bcount(irow,icol) + 1

! allocate a new info object
!
    allocate(pinfo)

! fill out its fields
!
    pinfo%block            => pmeta
    pinfo%neigh            => pneigh
    pinfo%direction        =  n
    pinfo%corner(1)        =  i
    pinfo%corner(2)        =  j
#if NDIMS == 3
    pinfo%corner(3)        =  k
#endif /* NDIMS == 3 */
    pinfo%level_difference =  pmeta%level - pneigh%level

! nullify pointer fields
!
    nullify(pinfo%prev)
    nullify(pinfo%next)

! check if the list is empty
!
    if (associated(barray(irow,icol)%ptr)) then

! if it is, associate the newly created block with it
!
      pinfo%prev => barray(irow,icol)%ptr

    end if ! %ptr associated

! point the list to the newly created block
!
    barray(irow,icol)%ptr => pinfo

!-------------------------------------------------------------------------------
!
  end subroutine append_exchange_block
#endif /* MPI */

!===============================================================================
!
end module<|MERGE_RESOLUTION|>--- conflicted
+++ resolved
@@ -51,20 +51,12 @@
 
 ! parameters corresponding to the boundary type
 !
-<<<<<<< HEAD
-  integer, parameter            :: bnd_periodic     = 0
-  integer, parameter            :: bnd_open         = 1
-  integer, parameter            :: bnd_outflow      = 2
-  integer, parameter            :: bnd_reflective   = 3
-  integer, parameter            :: bnd_reconnection = 4
-=======
   integer, parameter            :: bnd_periodic   = 0
   integer, parameter            :: bnd_open       = 1
   integer, parameter            :: bnd_outflow    = 2
   integer, parameter            :: bnd_reflective = 3
   integer, parameter            :: bnd_gravity    = 4
   integer, parameter            :: bnd_user       = 5
->>>>>>> 08cca664
 
 ! variable to store boundary type flags
 !
@@ -182,15 +174,10 @@
       bnd_type(1,1) = bnd_outflow
     case("reflective", "reflecting", "reflect")
       bnd_type(1,1) = bnd_reflective
-<<<<<<< HEAD
-    case("reconnection", "recon", "rec")
-      bnd_type(1,1) = bnd_reconnection
-=======
     case("hydrostatic", "gravity")
       bnd_type(1,1) = bnd_gravity
     case("user", "custom")
       bnd_type(1,1) = bnd_user
->>>>>>> 08cca664
     case default
       bnd_type(1,1) = bnd_periodic
     end select
@@ -202,15 +189,10 @@
       bnd_type(1,2) = bnd_outflow
     case("reflective", "reflecting", "reflect")
       bnd_type(1,2) = bnd_reflective
-<<<<<<< HEAD
-    case("reconnection", "recon", "rec")
-      bnd_type(1,2) = bnd_reconnection
-=======
     case("hydrostatic", "gravity")
       bnd_type(1,2) = bnd_gravity
     case("user", "custom")
       bnd_type(1,2) = bnd_user
->>>>>>> 08cca664
     case default
       bnd_type(1,2) = bnd_periodic
     end select
@@ -222,15 +204,10 @@
       bnd_type(2,1) = bnd_outflow
     case("reflective", "reflecting", "reflect")
       bnd_type(2,1) = bnd_reflective
-<<<<<<< HEAD
-    case("reconnection", "recon", "rec")
-      bnd_type(2,1) = bnd_reconnection
-=======
     case("hydrostatic", "gravity")
       bnd_type(2,1) = bnd_gravity
     case("user", "custom")
       bnd_type(2,1) = bnd_user
->>>>>>> 08cca664
     case default
       bnd_type(2,1) = bnd_periodic
     end select
@@ -242,15 +219,10 @@
       bnd_type(2,2) = bnd_outflow
     case("reflective", "reflecting", "reflect")
       bnd_type(2,2) = bnd_reflective
-<<<<<<< HEAD
-    case("reconnection", "recon", "rec")
-      bnd_type(2,2) = bnd_reconnection
-=======
     case("hydrostatic", "gravity")
       bnd_type(2,2) = bnd_gravity
     case("user", "custom")
       bnd_type(2,2) = bnd_user
->>>>>>> 08cca664
     case default
       bnd_type(2,2) = bnd_periodic
     end select
@@ -1203,11 +1175,7 @@
 !
                   if (.not. associated(pmeta%edges(i,j,m)%ptr))                &
                             call block_boundary_specific(i, j, k, n            &
-<<<<<<< HEAD
-                                          , pmeta%level                        &
-=======
                                           , t, dt, x(:), y(:), z(:)            &
->>>>>>> 08cca664
                                           , pmeta%data%q(1:nv,1:im,1:jm,1:km))
 
                 end do ! i = 1, sides
@@ -1236,11 +1204,7 @@
 !
                     if (.not. associated(pmeta%faces(i,j,k,n)%ptr))            &
                             call block_boundary_specific(i, j, k, n            &
-<<<<<<< HEAD
-                                          , pmeta%level                        &
-=======
                                           , t, dt, x(:), y(:), z(:)            &
->>>>>>> 08cca664
                                           , pmeta%data%q(1:nv,1:im,1:jm,1:km))
 
                   end do ! i = 1, sides
@@ -5039,40 +5003,26 @@
 !
 !     nc         - the edge direction;
 !     ic, jc, kc - the corner position;
-<<<<<<< HEAD
-!     lv         - the block level;
-=======
 !     t, dt      - time and time increment;
 !     x, y, z    - the block coordinates;
->>>>>>> 08cca664
 !     qn         - the variable array;
 !
 !===============================================================================
 !
-<<<<<<< HEAD
-  subroutine block_boundary_specific(ic, jc, kc, nc, lv, qn)
-=======
   subroutine block_boundary_specific(ic, jc, kc, nc, t, dt, x, y, z, qn)
->>>>>>> 08cca664
 
 ! import external procedures and variables
 !
     use coordinates    , only : im , jm , km , ng
     use coordinates    , only : ib , jb , kb , ie , je , ke
     use coordinates    , only : ibl, jbl, kbl, ieu, jeu, keu
-    use coordinates    , only : adx, ady, adxi, adyi, adzi
     use equations      , only : nv
     use equations      , only : idn, ipr, ivx, ivy, ivz, ibx, iby, ibz, ibp
-<<<<<<< HEAD
-    use error          , only : print_error, print_warning
-    use parameters     , only : get_parameter_real
-=======
     use equations      , only : csnd2
     use error          , only : print_error, print_warning
     use gravity        , only : gravitational_acceleration
     use user_problem   , only : boundary_user_x, boundary_user_y               &
                               , boundary_user_z
->>>>>>> 08cca664
 
 ! local variables are not implicit by default
 !
@@ -5081,45 +5031,15 @@
 ! subroutine arguments
 !
     integer                                     , intent(in)    :: ic, jc, kc
-<<<<<<< HEAD
-    integer                                     , intent(in)    :: nc, lv
-=======
     integer                                     , intent(in)    :: nc
     real(kind=8)                                , intent(in)    :: t, dt
     real(kind=8), dimension(1:im)               , intent(inout) :: x
     real(kind=8), dimension(1:jm)               , intent(inout) :: y
     real(kind=8), dimension(1:km)               , intent(inout) :: z
->>>>>>> 08cca664
     real(kind=8), dimension(1:nv,1:im,1:jm,1:km), intent(inout) :: qn
 
-! default parameter values
-!
-    real(kind=8), save :: dens = 1.00d+00
-    real(kind=8), save :: pres = 1.00d+00
-    real(kind=8), save :: bamp = 1.00d+00
-    real(kind=8), save :: bgui = 0.00d+00
-    real(kind=8), save :: blim = 1.00d+00
-
-! local saved parameters
-!
-    logical     , save :: first = .true.
-
 ! local variables
 !
-<<<<<<< HEAD
-    integer :: i , j , k
-    integer :: il, jl, kl
-    integer :: iu, ju, ku
-    integer :: is, js, ks
-    integer :: it, jt, kt
-    integer :: im2, im1, ip1, ip2
-    integer :: jm2, jm1, jp1, jp2
-#if NDIMS == 3
-    integer :: km2, km1, kp1, kp2
-#endif /* NDIMS == 3 */
-    real(kind=8) :: dxy, dxz, dyx, dyz
-    real(kind=8) :: fl, fr
-=======
     integer      :: i, il, iu, is, it, im1, ip1
     integer      :: j, jl, ju, js, jt, jm1, jp1
     integer      :: k, kl, ku, ks, kt, km1, kp1
@@ -5128,32 +5048,9 @@
 ! local vectors
 !
     real(kind=8), dimension(3) :: ga
->>>>>>> 08cca664
 !
 !-------------------------------------------------------------------------------
 !
-! prepare problem constants during the first subroutine call
-!
-    if (first) then
-
-! get problem parameters
-!
-      call get_parameter_real("dens"  , dens)
-      call get_parameter_real("pres"  , pres)
-      call get_parameter_real("bamp"  , bamp)
-      call get_parameter_real("bgui"  , bgui)
-      call get_parameter_real("blimit", blim)
-
-! upper limit for blim
-!
-      blim = max(blim, ng * ady(1))
-
-! reset the first execution flag
-!
-      first = .false.
-
-    end if ! first call
-
 ! apply specific boundaries depending on the direction
 !
     select case(nc)
@@ -5214,128 +5111,6 @@
             qn(ivx ,i,jl:ju,kl:ku) = max(0.0d+00, qn(ivx,ie,jl:ju,kl:ku))
           end do ! i = ieu, im
         end if
-
-! "reconnection" boundary conditions
-!
-      case(bnd_reconnection)
-
-! process case with magnetic field, otherwise revert to standard outflow
-!
-        if (ibx > 0) then
-
-! get the cell size ratios
-!
-          dxy = adx(lv) * adyi(lv)
-          dxz = adx(lv) * adzi(lv)
-
-! process left and right side boundary separatelly
-!
-          if (ic == 1) then
-
-! iterate over left-side ghost layers
-!
-            do i = ibl, 1, -1
-
-! calculate neighbor cell indices
-!
-              ip1 = min(im, i + 1)
-              ip2 = min(im, i + 2)
-
-! iterate over boundary layer
-!
-              do k = kl, ku
-#if NDIMS == 3
-                km2 = max( 1, k - 2)
-                km1 = max( 1, k - 1)
-                kp1 = min(km, k + 1)
-                kp2 = min(km, k + 2)
-#endif /* NDIMS == 3 */
-                do j = jl, ju
-                  jm2 = max( 1, j - 2)
-                  jm1 = max( 1, j - 1)
-                  jp1 = min(jm, j + 1)
-                  jp2 = min(jm, j + 2)
-
-! make the normal derivative zero
-!
-                  qn(1:nv,i,j,k) = qn(1:nv,ib,j,k)
-
-! prevent the inflow
-!
-                  qn(ivx,i,j,k) = min(0.0d+00, qn(ivx,ib,j,k))
-
-! update the normal component of magnetic field from divergence-free condition
-!
-                  qn(ibx,i,j,k) = qn(ibx,ip2,j,k)                              &
-                               + (qn(iby,ip1,jp1,k) - qn(iby,ip1,jm1,k)) * dxy
-#if NDIMS == 3
-                  qn(ibx,i,j,k) = qn(ibx,i  ,j,k)                              &
-                               + (qn(ibz,ip1,j,kp1) - qn(ibz,ip1,j,km1)) * dxz
-#endif /* NDIMS == 3 */
-                  qn(ibp,i,j,k) = 0.0d+00
-                end do ! j = jl, ju
-              end do ! k = kl, ku
-            end do ! i = ibl, 1, -1
-          else ! ic == 1
-
-! iterate over right-side ghost layers
-!
-            do i = ieu, im
-
-! calculate neighbor cell indices
-!
-              im1 = max( 1, i - 1)
-              im2 = max( 1, i - 2)
-
-! iterate over boundary layer
-!
-              do k = kl, ku
-#if NDIMS == 3
-                km1 = max( 1, k - 1)
-                kp1 = min(km, k + 1)
-                km2 = max( 1, k - 2)
-                kp2 = min(km, k + 2)
-#endif /* NDIMS == 3 */
-                do j = jl, ju
-                  jm1 = max( 1, j - 1)
-                  jp1 = min(jm, j + 1)
-                  jm2 = max( 1, j - 2)
-                  jp2 = min(jm, j + 2)
-
-! make the normal derivative zero
-!
-                  qn(1:nv,i,j,k) = qn(1:nv,ie,j,k)
-
-! prevent the inflow
-!
-                  qn(ivx,i,j,k) = max(0.0d+00, qn(ivx,ie,j,k))
-
-! update the normal component of magnetic field from divergence-free condition
-!
-                  qn(ibx,i,j,k) = qn(ibx,im2,j,k)                              &
-                               + (qn(iby,im1,jm1,k) - qn(iby,im1,jp1,k)) * dxy
-#if NDIMS == 3
-                  qn(ibx,i,j,k) = qn(ibx,i  ,j,k)                              &
-                               + (qn(ibz,im1,j,km1) - qn(ibz,im1,j,kp1)) * dxz
-#endif /* NDIMS == 3 */
-                  qn(ibp,i,j,k) = 0.0d+00
-                end do ! j = jl, ju
-              end do ! k = kl, ku
-            end do ! i = ieu, im
-          end if ! ic == 1
-        else ! ibx > 0
-          if (ic == 1) then
-            do i = ibl, 1, -1
-              qn(1:nv,i,jl:ju,kl:ku) = qn(1:nv,ib,jl:ju,kl:ku)
-              qn(ivx ,i,jl:ju,kl:ku) = min(0.0d+00, qn(ivx,ib,jl:ju,kl:ku))
-            end do ! i = ibl, 1, -1
-          else
-            do i = ieu, im
-              qn(1:nv,i,jl:ju,kl:ku) = qn(1:nv,ie,jl:ju,kl:ku)
-              qn(ivx ,i,jl:ju,kl:ku) = max(0.0d+00, qn(ivx,ie,jl:ju,kl:ku))
-            end do ! i = ieu, im
-          end if
-        end if ! ibx > 0
 
 ! "reflective" boundary conditions
 !
@@ -5515,142 +5290,6 @@
             qn(ivy ,il:iu,j,kl:ku) = max(0.0d+00, qn(ivy,il:iu,je,kl:ku))
           end do ! j = jeu, jm
         end if
-
-! "reconnection" boundary conditions
-!
-      case(bnd_reconnection)
-
-! process case with magnetic field, otherwise revert to standard outflow
-!
-        if (ibx > 0) then
-
-! get the cell size ratios
-!
-          dyx = ady(lv) * adxi(lv)
-          dyz = ady(lv) * adzi(lv)
-
-! process left and right side boundary separatelly
-!
-          if (jc == 1) then
-
-! iterate over left-side ghost layers
-!
-            do j = jbl, 1, -1
-
-! calculate neighbor cell indices
-!
-              jp1 = min(jm, j + 1)
-              jp2 = min(jm, j + 2)
-
-! calculate variable decay coefficients
-!
-              fr  = (ady(lv) * (jb - j - 5.0d-01)) / blim
-              fl  = 1.0d+00 - fr
-
-! iterate over boundary layer
-!
-              do k = kl, ku
-#if NDIMS == 3
-                km1 = max( 1, k - 1)
-                kp1 = min(km, k + 1)
-#endif /* NDIMS == 3 */
-                do i = il, iu
-                  im1 = max( 1, i - 1)
-                  ip1 = min(im, i + 1)
-
-! make normal derivatives zero
-!
-                  qn(1:nv,i,j,k) = qn(1:nv,i,jb,k)
-
-! decay density and pressure to their limits
-!
-                  qn(idn,i,j,k) = fl * qn(idn,i,jb,k) + fr * dens
-                  if (ipr > 0) qn(ipr,i,j,k) = fl * qn(ipr,i,jb,k) + fr * pres
-
-! decay magnetic field to its limit
-!
-                  qn(ibx,i,j,k) = fl * qn(ibx,i,jb,k) - fr * bamp
-                  qn(ibz,i,j,k) = fl * qn(ibz,i,jb,k) + fr * bgui
-
-! update By from div(B)=0
-!
-                  qn(iby,i,j,k) = qn(iby,i,jp2,k)                              &
-                               + (qn(ibx,ip1,jp1,k) - qn(ibx,im1,jp1,k)) * dyx
-#if NDIMS == 3
-                  qn(iby,i,j,k) = qn(iby,i,j  ,k)                              &
-                               + (qn(ibz,i,jp1,kp1) - qn(ibz,i,jp1,km1)) * dyz
-#endif /* NDIMS == 3 */
-                  qn(ibp,i,j,k) = 0.0d+00
-                end do ! i = il, iu
-              end do ! k = kl, ku
-            end do ! j = jbl, 1, -1
-          else ! jc = 1
-
-! iterate over right-side ghost layers
-!
-            do j = jeu, jm
-
-! calculate neighbor cell indices
-!
-              jm1 = max( 1, j - 1)
-              jm2 = max( 1, j - 2)
-
-! calculate variable decay coefficients
-!
-              fr  = (ady(lv) * (j - je - 5.0d-01)) / blim
-              fl  = 1.0d+00 - fr
-
-! iterate over boundary layer
-!
-              do k = kl, ku
-#if NDIMS == 3
-                km1 = max( 1, k - 1)
-                kp1 = min(km, k + 1)
-#endif /* NDIMS == 3 */
-                do i = il, iu
-                  im1 = max( 1, i - 1)
-                  ip1 = min(im, i + 1)
-
-! make normal derivatives zero
-!
-                  qn(1:nv,i,j,k) = qn(1:nv,i,je,k)
-
-! decay density and pressure to their limits
-!
-                  qn(idn,i,j,k) = fl * qn(idn,i,je,k) + fr * dens
-                  if (ipr > 0) qn(ipr,i,j,k) = fl * qn(ipr,i,je,k) + fr * pres
-
-! decay magnetic field to its limit
-!
-                  qn(ibx,i,j,k) = fl * qn(ibx,i,je,k) + fr * bamp
-                  qn(ibz,i,j,k) = fl * qn(ibz,i,je,k) + fr * bgui
-
-! update By from div(B)=0
-!
-                  qn(iby,i,j,k) = qn(iby,i,jm2,k)                              &
-                               + (qn(ibx,im1,jm1,k) - qn(ibx,ip1,jm1,k)) * dyx
-#if NDIMS == 3
-                  qn(iby,i,j,k) = qn(iby,i,j  ,k)                              &
-                               + (qn(ibz,i,jm1,km1) - qn(ibz,i,jm1,kp1)) * dyz
-#endif /* NDIMS == 3 */
-                  qn(ibp,i,j,k) = 0.0d+00
-                end do ! i = il, iu
-              end do ! k = kl, ku
-            end do ! j = jeu, jm
-          end if ! jc = 1
-        else ! ibx > 0
-          if (jc == 1) then
-            do j = jbl, 1, -1
-              qn(1:nv,il:iu,j,kl:ku) = qn(1:nv,il:iu,jb,kl:ku)
-              qn(ivy ,il:iu,j,kl:ku) = min(0.0d+00, qn(ivy,il:iu,jb,kl:ku))
-            end do ! j = jbl, 1, -1
-          else
-            do j = jeu, jm
-              qn(1:nv,il:iu,j,kl:ku) = qn(1:nv,il:iu,je,kl:ku)
-              qn(ivy ,il:iu,j,kl:ku) = max(0.0d+00, qn(ivy,il:iu,je,kl:ku))
-            end do ! j = jeu, jm
-          end if
-        end if ! ibx > 0
 
 ! "reflective" boundary conditions
 !
