#-------------------------------------------------------------------------------
#
# include configuration
#
$(info )
ifeq ($(wildcard make.config),make.config)
$(info Using customized file 'make.config'.)
$(info )
include make.config
else
$(warning Could not find customized file 'make.config'!)
$(info )
$(info File 'make.default' is an example with all available compilation time   \
       options.  You can modify it, but it is better to copy it to a new file  \
       'make.config' and then customize it.  This will also make disappear     \
       the following 15 second pause every time you compile.)
$(info )
$(shell sleep 15)
include make.default
endif

#-------------------------------------------------------------------------------
#
# host name
#
HOST := $(shell hostname)

include hosts/default
ifeq ($(wildcard hosts/$(HOST)),hosts/$(HOST))
$(info Using customized compiler setup from 'hosts/$(HOST)' file.)
$(info )
include hosts/$(HOST)
else
$(info Using default compiler setup from file 'hosts/default'.                 \
       Do not modify it!)
$(info Instead, copy this file to 'hosts/$(HOST)' and customize compilers and  \
       compilation options there.  This will also get rid of the following     \
       15 second pause every time you compile.)
$(info )
$(shell sleep 15)
endif

#-------------------------------------------------------------------------------
#
# check flag conditions
#

#-------------------------------------------------------------------------------
#
# pass additional flags to the compiler
#
# compiler
#
FFLAGS  += ${CPPPREFIX}-D${COMPILER}

# number of dimensions
#
FFLAGS  += ${CPPPREFIX}-DNDIMS=${NDIMS}

# output data format
#
FFLAGS  += ${CPPPREFIX}-D${OUTPUT}

# compression
#
ifneq ($(COMPRESS),NONE)
FFLAGS  += ${CPPPREFIX}-DCOMPRESS ${CPPPREFIX}-D${COMPRESS}
endif

#-------------------------------------------------------------------------------

.SUFFIXES:
.SUFFIXES: .F90 .o

.F90.o:
	$(FC) -c $(FFLAGS) $*.F90

#-------------------------------------------------------------------------------

name = amun

default: $(name).x

sources = algebra.F90 blocks.F90 boundaries.F90 constants.F90 coordinates.F90  \
          domains.F90 driver.F90 equations.F90 error.F90 evolution.F90         \
          gravity.F90 integrals.F90 interpolations.F90 io.F90 mesh.F90         \
          mpitools.F90 operators.F90 parameters.F90 problems.F90 random.F90    \
          refinement.F90 schemes.F90 shapes.F90 sources.F90 timers.F90         \
          user_problem.F90 utils.F90

objects = algebra.o blocks.o boundaries.o constants.o coordinates.o domains.o  \
          driver.o equations.o error.o evolution.o gravity.o integrals.o       \
          interpolations.o io.o mesh.o mpitools.o operators.o parameters.o     \
          problems.o random.o refinement.o schemes.o shapes.o sources.o        \
          timers.o user_problem.o utils.o

$(name).x: $(objects)
	$(LD) $(LDFLAGS) $(objects) $(LIBS) -o $(name).x

clean-bak:
	rm -rf *.bak *~

clean-data:
	rm -rf *.dat *.h5

clean-exec:
	rm -rf *.x

clean-logs:
	rm -rf *.log

clean-modules:
	rm -rf *.mod

clean-objects:
	rm -rf *.o

clean: clean-bak clean-modules clean-objects

clean-all: clean-bak clean-data clean-exec clean-logs clean-modules            \
           clean-objects

#-------------------------------------------------------------------------------

algebra.o        : algebra.F90 constants.o error.o
blocks.o         : blocks.F90 error.o timers.o
boundaries.o     : boundaries.F90 blocks.o coordinates.o equations.o error.o   \
                   gravity.o interpolations.o mpitools.o timers.o              \
                   user_problem.o
constants.o      : constants.F90
coordinates.o    : coordinates.F90 parameters.o
driver.o         : driver.F90 blocks.o coordinates.o equations.o evolution.o   \
                   gravity.o integrals.o interpolations.o io.o mesh.o          \
                   mpitools.o operators.o parameters.o problems.o random.o     \
                   refinement.o schemes.o shapes.o sources.o user_problem.o
equations.o      : equations.F90 algebra.o coordinates.o parameters.o timers.o
error.o          : error.F90
evolution.o      : evolution.F90 blocks.o boundaries.o coordinates.o           \
                   equations.o mesh.o mpitools.o parameters.o schemes.o        \
                   shapes.o sources.o
domains.o        : domains.F90 blocks.o boundaries.o coordinates.o parameters.o
gravity.o        : gravity.F90 parameters.o timers.o user_problem.o
integrals.o      : integrals.F90 blocks.o coordinates.o equations.o error.o    \
                   evolution.o mpitools.o operators.o parameters.o sources.o   \
                   timers.o
interpolations.o : interpolations.F90 algebra.o blocks.o coordinates.o error.o \
                   parameters.o timers.o
io.o             : io.F90 blocks.o coordinates.o equations.o error.o           \
                   evolution.o mesh.o mpitools.o random.o refinement.o timers.o
mesh.o           : mesh.F90 blocks.o coordinates.o domains.o equations.o       \
                   error.o interpolations.o mpitools.o problems.o refinement.o \
                   timers.o
mpitools.o       : mpitools.F90 error.o timers.o
operators.o      : operators.F90 timers.o
parameters.o     : parameters.F90 mpitools.o
problems.o       : problems.F90 blocks.o constants.o coordinates.o equations.o \
<<<<<<< HEAD
                   error.o operators.o parameters.o random.o timers.o
=======
                   error.o parameters.o random.o timers.o user_problem.o
>>>>>>> 08cca664
random.o         : random.F90 mpitools.o parameters.o
refinement.o     : refinement.F90 blocks.o coordinates.o equations.o           \
                   operators.o parameters.o timers.o
schemes.o        : schemes.F90 algebra.o coordinates.o equations.o             \
                   interpolations.o timers.o
user_problem.o   : user_problem.F90 blocks.o constants.o coordinates.o         \
                   equations.o error.o operators.o parameters.o random.o       \
                   timers.o
shapes.o         : shapes.F90 blocks.o constants.o coordinates.o equations.o   \
                   parameters.o timers.o user_problem.o
sources.o        : sources.F90 blocks.o coordinates.o equations.o gravity.o    \
                   operators.o parameters.o timers.o user_problem.o
timers.o         : timers.F90
utils.o          : utils.F90 error.o

#-------------------------------------------------------------------------------<|MERGE_RESOLUTION|>--- conflicted
+++ resolved
@@ -154,11 +154,7 @@
 operators.o      : operators.F90 timers.o
 parameters.o     : parameters.F90 mpitools.o
 problems.o       : problems.F90 blocks.o constants.o coordinates.o equations.o \
-<<<<<<< HEAD
-                   error.o operators.o parameters.o random.o timers.o
-=======
                    error.o parameters.o random.o timers.o user_problem.o
->>>>>>> 08cca664
 random.o         : random.F90 mpitools.o parameters.o
 refinement.o     : refinement.F90 blocks.o coordinates.o equations.o           \
                    operators.o parameters.o timers.o
