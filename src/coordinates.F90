--- conflicted
+++ resolved
@@ -88,17 +88,15 @@
   real(kind=8), save ::  vol = 1.0d+00
   real(kind=8), save :: voli = 1.0d+00
 
-<<<<<<< HEAD
-! the characteristic decay length
-!
-  real(kind=8), save :: ldec = 1.0d-03
-=======
 ! the domain boundary areas
 !
   real(kind=8), save :: xarea = 1.0d+00
   real(kind=8), save :: yarea = 1.0d+00
   real(kind=8), save :: zarea = 1.0d+00
->>>>>>> 39483913
+
+! the characteristic decay length
+!
+  real(kind=8), save :: ldec = 1.0d-03
 
 ! the block coordinates for all levels of refinement
 !
