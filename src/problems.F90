!!******************************************************************************
!!
!!  This file is part of the AMUN source code, a program to perform
!!  Newtonian or relativistic magnetohydrodynamical simulations on uniform or
!!  adaptive mesh.
!!
!!  Copyright (C) 2008-2014 Grzegorz Kowal <grzegorz@amuncode.org>
!!
!!  This program is free software: you can redistribute it and/or modify
!!  it under the terms of the GNU General Public License as published by
!!  the Free Software Foundation, either version 3 of the License, or
!!  (at your option) any later version.
!!
!!  This program is distributed in the hope that it will be useful,
!!  but WITHOUT ANY WARRANTY; without even the implied warranty of
!!  MERCHANTABILITY or FITNESS FOR A PARTICULAR PURPOSE.  See the
!!  GNU General Public License for more details.
!!
!!  You should have received a copy of the GNU General Public License
!!  along with this program.  If not, see <http://www.gnu.org/licenses/>.
!!
!!******************************************************************************
!!
!! module: PROBLEMS
!!
!!  This module handles the initialization of various test and research
!!  problems.
!!
!!
!!******************************************************************************
!
module problems

#ifdef PROFILE
! include external procedures
!
  use timers, only : set_timer, start_timer, stop_timer
#endif /* PROFILE */

! module variables are not implicit by default
!
  implicit none

#ifdef PROFILE
! timer indices
!
  integer, save :: imi, imu
#endif /* PROFILE */

! pointer to the problem setup subroutine
!
  procedure(setup_problem_blast), pointer, save :: setup_problem => null()

! by default everything is private
!
  private

! declare public subroutines
!
  public :: initialize_problems, finalize_problems
  public :: setup_problem

!- - - - - - - - - - - - - - - - - - - - - - - - - - - - - - - - - - - - - - - -
!
  contains
!
!===============================================================================
!!
!!***  PUBLIC SUBROUTINES  *****************************************************
!!
!===============================================================================
!
!===============================================================================
!
! subroutine INITIALIZE_PROBLEMS:
! ------------------------------
!
!   Subroutine prepares module PROBLEMS.
!
!   Arguments:
!
!     verbose - a logical flag turning the information printing;
!     iret    - an integer flag for error return value;
!
!===============================================================================
!
  subroutine initialize_problems(verbose, iret)

! include external procedures and variables
!
    use error          , only : print_error
    use parameters     , only : get_parameter_string

! local variables are not implicit by default
!
    implicit none

! subroutine arguments
!
    logical, intent(in)    :: verbose
    integer, intent(inout) :: iret

! local variables
!
    character(len=64)      :: problem_name  = "blast"
!
!-------------------------------------------------------------------------------
!
#ifdef PROFILE
! set timer descriptions
!
    call set_timer('problems:: initialize', imi)
    call set_timer('problems:: update'    , imu)

! start accounting time for module initialization/finalization
!
    call start_timer(imi)
#endif /* PROFILE */

! get the problem name
!
    call get_parameter_string("problem", problem_name)

! associate the setup_problem pointer with the respective problem setup
! subroutine
!
    select case(trim(problem_name))

! general test problems
!
    case("blast")
      setup_problem => setup_problem_blast

    case("kh", "kelvinhelmholtz", "kelvin-helmholtz")
      setup_problem => setup_problem_kelvin_helmholtz

    case default
      call print_error("problems::initialize_problems()"                       &
                     , "Setup subroutine is not implemented for this problem!")
      iret = 600
    end select

#ifdef PROFILE
! stop accounting time for module initialization/finalization
!
    call stop_timer(imi)
#endif /* PROFILE */

!-------------------------------------------------------------------------------
!
  end subroutine initialize_problems
!
!===============================================================================
!
! subroutine FINALIZE_PROBLEMS:
! ----------------------------
!
!   Subroutine releases memory used by the module.
!
!   Arguments:
!
!     iret    - an integer flag for error return value;
!
!===============================================================================
!
  subroutine finalize_problems(iret)

! local variables are not implicit by default
!
    implicit none

! subroutine arguments
!
    integer, intent(inout) :: iret
!
!-------------------------------------------------------------------------------
!
#ifdef PROFILE
! start accounting time for module initialization/finalization
!
    call start_timer(imi)
#endif /* PROFILE */

! nullify procedure pointers
!
    nullify(setup_problem)

<<<<<<< HEAD
! specific problems
!
    case("reconnection")
      call setup_problem_reconnection(pdata)

    case default
      call print_error("problems::init_problem()"                              &
                     , "Setup subroutime is not implemented for this problem!")
    end select
=======
#ifdef PROFILE
! stop accounting time for module initialization/finalization
!
    call stop_timer(imi)
#endif /* PROFILE */
>>>>>>> 73cbed81

!-------------------------------------------------------------------------------
!
  end subroutine finalize_problems
!
!===============================================================================
!!
!!***  PRIVATE SUBROUTINES  ****************************************************
!!
!===============================================================================
!
!===============================================================================
!
! subroutine SETUP_PROBLEM_BLAST:
! ------------------------------
!
!   Subroutine sets the initial conditions for the spherical blast problem.
!
!   Arguments:
!
!     pdata - pointer to the datablock structure of the currently initialized
!             block;
!
!
!===============================================================================
!
  subroutine setup_problem_blast(pdata)

! include external procedures and variables
!
    use blocks     , only : block_data
    use constants  , only : d2r
    use coordinates, only : im, jm, km
    use coordinates, only : ax, ay, az, adx, ady, adz
    use equations  , only : prim2cons
    use equations  , only : gamma
    use equations  , only : nv
    use equations  , only : idn, ivx, ivy, ivz, ipr, ibx, iby, ibz, ibp
    use parameters , only : get_parameter_real

! local variables are not implicit by default
!
    implicit none

! input arguments
!
    type(block_data), pointer, intent(inout) :: pdata

! default parameter values
!
    real(kind=8), save :: dens   = 1.00d+00
    real(kind=8), save :: ratio  = 1.00d+02
    real(kind=8), save :: radius = 1.00d-01
    real(kind=8), save :: csnd   = 4.0824829046386301635d-01
    real(kind=8), save :: buni   = 1.00d+00
    real(kind=8), save :: angle  = 4.50d+01

! local saved parameters
!
    logical     , save :: first = .true.
    real(kind=8), save :: dn_amb, dn_ovr
    real(kind=8), save :: pr_amb, pr_ovr
    real(kind=8), save :: r2

! local variables
!
    integer       :: i, j, k
    real(kind=8)  :: xl, yl, zl, xu, yu, zu, rl, ru
    real(kind=8)  :: xb, yb, xt, yt
    real(kind=8)  :: dx, dy, dz, dxh, dyh, dzh, daxy
    real(kind=8)  :: fc_amb, fc_ovr

! local arrays
!
    real(kind=8), dimension(nv,im) :: q, u
    real(kind=8), dimension(im)    :: x
    real(kind=8), dimension(jm)    :: y
    real(kind=8), dimension(km)    :: z
!
!-------------------------------------------------------------------------------
!
#ifdef PROFILE
! start accounting time for the problem setup
!
    call start_timer(imu)
#endif /* PROFILE */

! prepare problem constants during the first subroutine call
!
    if (first) then

! get problem parameters
!
      call get_parameter_real("dens"  , dens  )
      call get_parameter_real("ratio" , ratio )
      call get_parameter_real("radius", radius)
      call get_parameter_real("csnd"  , csnd  )
      call get_parameter_real("buni"  , buni  )
      call get_parameter_real("angle" , angle )

! calculate the overdense and ambient region densities
!
      dn_amb = dens
      if (ipr > 0) then
        dn_ovr = dn_amb

! calculate parallel and perpendicular pressures from sound speeds
!
        pr_amb = dens * csnd * csnd / gamma
        pr_ovr = pr_amb * ratio

      else
        dn_ovr = dn_amb * ratio
      end if

! calculate the square of radius
!
      r2    = radius * radius

! reset the first execution flag
!
      first = .false.

    end if ! first call

! prepare block coordinates
!
    x(1:im) = pdata%meta%xmin + ax(pdata%meta%level,1:im)
    y(1:jm) = pdata%meta%ymin + ay(pdata%meta%level,1:jm)
#if NDIMS == 3
    z(1:km) = pdata%meta%zmin + az(pdata%meta%level,1:km)
#else /* NDIMS == 3 */
    z(1:km) = 0.0d+00
#endif /* NDIMS == 3 */

! calculate mesh intervals and areas
!
    dx   = adx(pdata%meta%level)
    dy   = ady(pdata%meta%level)
    dz   = adz(pdata%meta%level)
    dxh  = 0.5d+00 * dx
    dyh  = 0.5d+00 * dy
#if NDIMS == 3
    dzh  = 0.5d+00 * dz
#else /* NDIMS == 3 */
    dzh  = 1.0d+00
#endif /* NDIMS == 3 */
    daxy = dx * dy

! set the ambient density and pressure
!
    q(idn,:) = dn_amb
    if (ipr > 0) q(ipr,:) = pr_amb

! reset velocity components
!
    q(ivx,:) = 0.0d+00
    q(ivy,:) = 0.0d+00
    q(ivz,:) = 0.0d+00

! if magnetic field is present, set it to be uniform with the desired strength
! and orientation
!
    if (ibx > 0) then

      q(ibx,:) = buni * cos(d2r * angle)
      q(iby,:) = buni * sin(d2r * angle)
      q(ibz,:) = 0.0d+00
      q(ibp,:) = 0.0d+00

    end if

! iterate over all positions in the YZ plane
!
    do k = 1, km

#if NDIMS == 3
! calculate the corner Z coordinates
!
      zl = abs(z(k)) - dzh
      zu = abs(z(k)) + dzh
#endif /* NDIMS == 3 */

      do j = 1, jm

! calculate the corner Y coordinates
!
        yl = abs(y(j)) - dyh
        yu = abs(y(j)) + dyh

! sweep along the X coordinate
!
        do i = 1, im

! calculate the corner X coordinates
!
          xl = abs(x(i)) - dxh
          xu = abs(x(i)) + dxh

! calculate the minimum and maximum corner distances from the origin
!
#if NDIMS == 3
          rl = xl * xl + yl * yl + zl * zl
          ru = xu * xu + yu * yu + zu * zu
#else /* NDIMS == 3 */
          rl = xl * xl + yl * yl
          ru = xu * xu + yu * yu
#endif /* NDIMS == 3 */

! set the initial density and pressure in cells laying completely within
! the blast radius
!
          if (ru <= r2) then

! set the overpressure region density
!
            q(idn,i) = dn_ovr

! set the overpressure region pressure
!
            if (ipr > 0) q(ipr,i) = pr_ovr

! set the initial pressure in the cell completely outside the radius
!
          else if (rl >= r2) then

! set the ambient region density
!
            q(idn,i) = dn_amb

! set the ambient medium pressure
!
            if (ipr > 0) q(ipr,i) = pr_amb

! integrate density or pressure in cells which are crossed by the circule with
! the given radius
!
          else

#if NDIMS == 3
! in 3D simply set the ambient values since the integration is more complex
!

! set the ambient region density
!
            q(idn,i) = dn_amb

! set the ambient medium pressure
!
            if (ipr > 0) q(ipr,i) = pr_amb
#else /* NDIMS == 3 */
! calculate the bounds of area integration
!
            xb = max(xl, sqrt(max(0.0d+00, r2 - yu * yu)))
            xt = min(xu, sqrt(max(0.0d+00, r2 - yl * yl)))
            yb = max(yl, sqrt(max(0.0d+00, r2 - xu * xu)))
            yt = min(yu, sqrt(max(0.0d+00, r2 - xl * xl)))

! integrate the area below the circle within the current cell for both
! functions, y = f(x) and x = g(y), and then average them to be sure that we
! are getting the ideal symmetry
!
            fc_ovr = 0.5d+00 * (r2 * (asin(xt / radius) - asin(xb / radius))   &
                   + (xt * yb - xb * yt)) - yl * (xt - xb)
            fc_ovr = fc_ovr + (xb - xl) * dy

            fc_amb = 0.5d+00 * (r2 * (asin(yt / radius) - asin(yb / radius))   &
                   + (yt * xb - yb * xt)) - xl * (yt - yb)
            fc_amb = fc_amb + (yb - yl) * dx

            fc_ovr = 0.5d+00 * (fc_ovr + fc_amb)

! normalize coefficients
!
            fc_ovr = fc_ovr / daxy
            fc_amb = 1.0d+00 - fc_ovr

! integrate the density over the edge cells
!
            q(idn,i) = fc_ovr * dn_ovr + fc_amb * dn_amb

! integrate the pressure over the edge cells
!
            if (ipr > 0) q(ipr,i) = fc_ovr * pr_ovr + fc_amb * pr_amb
#endif /* NDIMS == 3 */

          end if

        end do ! i = 1, im

! convert the primitive variables to conservative ones
!
        call prim2cons(im, q(1:nv,1:im), u(1:nv,1:im))

! copy the conserved variables to the current block
!
        pdata%u(1:nv,1:im,j,k) = u(1:nv,1:im)

! copy the primitive variables to the current block
!
        pdata%q(1:nv,1:im,j,k) = q(1:nv,1:im)

      end do ! j = 1, jm
    end do ! k = 1, km

#ifdef PROFILE
! stop accounting time for the problems setup
!
    call stop_timer(imu)
#endif /* PROFILE */

!-------------------------------------------------------------------------------
!
  end subroutine setup_problem_blast
!
!===============================================================================
!
<<<<<<< HEAD
! subroutine SETUP_PROBLEM_RECONNECTION:
! -------------------------------------
!
!   Subroutine sets the initial conditions for the reconnection problem.
=======
! subroutine SETUP_PROBLEM_KELVIN_HELMHOLTZ:
! -----------------------------------------
!
!   Subroutine sets the initial conditions for the Kelvin-Helmholtz instability
!   problem.
>>>>>>> 73cbed81
!
!   Arguments:
!
!     pdata - pointer to the datablock structure of the currently initialized
!             block;
!
!===============================================================================
!
<<<<<<< HEAD
  subroutine setup_problem_reconnection(pdata)
=======
  subroutine setup_problem_kelvin_helmholtz(pdata)
>>>>>>> 73cbed81

! include external procedures and variables
!
    use blocks     , only : block_data
<<<<<<< HEAD
    use coordinates, only : im, jm, km
    use coordinates, only : ay
=======
    use constants  , only : d2r
    use coordinates, only : im, jm, km
    use coordinates, only : ay, ady
>>>>>>> 73cbed81
    use equations  , only : prim2cons
    use equations  , only : nv
    use equations  , only : idn, ivx, ivy, ivz, ipr, ibx, iby, ibz, ibp
    use parameters , only : get_parameter_real
    use random     , only : randomn

! local variables are not implicit by default
!
    implicit none

! input arguments
!
    type(block_data), pointer, intent(inout) :: pdata

! default parameter values
!
<<<<<<< HEAD
    real(kind=8), save :: dens = 1.00d+00
    real(kind=8), save :: pres = 1.00d+00
    real(kind=8), save :: bamp = 1.00d+00
    real(kind=8), save :: bgui = 0.00d+00
    real(kind=8), save :: vper = 1.00d-02
    real(kind=8), save :: ycut = 1.00d-01
=======
    real(kind=8), save :: ycut   = 2.50d-01
    real(kind=8), save :: dens   = 1.00d+00
    real(kind=8), save :: drat   = 2.00d+00
    real(kind=8), save :: pres   = 2.50d+00
    real(kind=8), save :: vamp   = 1.00d+00
    real(kind=8), save :: vper   = 1.00d-02
    real(kind=8), save :: buni   = 1.00d+00
    real(kind=8), save :: bgui   = 0.00d+00
    real(kind=8), save :: angle  = 0.00d+00
>>>>>>> 73cbed81

! local saved parameters
!
    logical     , save :: first = .true.

! local variables
!
<<<<<<< HEAD
    integer            :: i, j, k

! local arrays
!
    real(kind=8), dimension(nv,jm) :: q, u
    real(kind=8), dimension(jm)    :: y
!
!-------------------------------------------------------------------------------
!
=======
    integer       :: i, j, k
    real(kind=8)  :: yl, yu, dy, dyh
    real(kind=8)  :: sn, cs

! local arrays
!
    real(kind=8), dimension(nv,im) :: q, u
    real(kind=8), dimension(im)    :: x
    real(kind=8), dimension(jm)    :: y
    real(kind=8), dimension(km)    :: z
!
!-------------------------------------------------------------------------------
!
#ifdef PROFILE
! start accounting time for the problem setup
!
    call start_timer(imu)
#endif /* PROFILE */

>>>>>>> 73cbed81
! prepare problem constants during the first subroutine call
!
    if (first) then

! get problem parameters
!
<<<<<<< HEAD
      call get_parameter_real("dens"  , dens)
      call get_parameter_real("pres"  , pres)
      call get_parameter_real("brecon", bamp)
      call get_parameter_real("bguide", bgui)
      call get_parameter_real("vper"  , vper)
      call get_parameter_real("ycut"  , ycut)
=======
      call get_parameter_real("ycut"  , ycut  )
      call get_parameter_real("dens"  , dens  )
      call get_parameter_real("drat"  , drat  )
      call get_parameter_real("pres"  , pres  )
      call get_parameter_real("vamp"  , vamp  )
      call get_parameter_real("vper"  , vper  )
      call get_parameter_real("buni"  , buni  )
      call get_parameter_real("bgui"  , bgui  )
      call get_parameter_real("angle" , angle )
>>>>>>> 73cbed81

! reset the first execution flag
!
      first = .false.

    end if ! first call

! prepare block coordinates
!
    y(1:jm) = pdata%meta%ymin + ay(pdata%meta%level,1:jm)

<<<<<<< HEAD
! set the density and pressure
!
    q(idn,:) = dens
    if (ipr > 0) q(ipr,:) = pres

! reset velocity components
!
    q(ivx,:) = 0.0d+00
    q(ivy,:) = 0.0d+00
    q(ivz,:) = 0.0d+00
=======
! calculate mesh intervals and areas
!
    dy   = ady(pdata%meta%level)
    dyh  = 0.5d+00 * dy

! set the ambient density and pressure
!
    q(idn,:) = dens
    if (ipr > 0) q(ipr,:) = pres
>>>>>>> 73cbed81

! if magnetic field is present, set it to be uniform with the desired strength
! and orientation
!
    if (ibx > 0) then

<<<<<<< HEAD
      q(ibx,:) = 0.0d+00
      q(iby,:) = 0.0d+00
=======
! calculate the orientation angles
!
      sn = sin(d2r * angle)
      cs = sqrt(1.0d+00 - sn * sn)

! set magnetic field components
!
      q(ibx,:) = buni * cs
      q(iby,:) = buni * sn
>>>>>>> 73cbed81
      q(ibz,:) = bgui
      q(ibp,:) = 0.0d+00

    end if

<<<<<<< HEAD
! iterate over all positions in the XZ plane
!
    do k = 1, km
      do i = 1, im

! sweep along the Y coordinate
!
        do j = 1, jm

! set the random velocity field in a layer near current sheet
!
          if (abs(y(j)) <= ycut) then

            q(ivx,j) = vper * randomn()
            q(ivy,j) = vper * randomn()
#if NDIMS == 3
            q(ivz,j) = vper * randomn()
#endif /* NDIMS == 3 */

          end if

! set antiparallel magnetic field component
!
          if (ibx > 0) q(ibx,j) = sign(bamp, y(j))

        end do ! j = 1, jm

! convert the primitive variables to conservative ones
!
        call prim2cons(jm, q(1:nv,1:jm), u(1:nv,1:jm))

! copy the conserved variables to the current block
!
        pdata%u(1:nv,i,1:jm,k) = u(1:nv,1:jm)

! copy the primitive variables to the current block
!
        pdata%q(1:nv,i,1:jm,k) = q(1:nv,1:jm)

      end do ! i = 1, im
    end do ! k = 1, km

!-------------------------------------------------------------------------------
!
  end subroutine setup_problem_reconnection
=======
! iterate over all positions in the YZ plane
!
    do k = 1, km
      do j = 1, jm

! calculate the corner Y coordinates
!
        yl = abs(y(j)) - dyh
        yu = abs(y(j)) + dyh

! set the primitive variables for two regions
!
        if (yu <= ycut) then
          q(idn,1:im) =   dens * drat
          q(ivx,1:im) =   vamp
        else if (yl >= ycut) then
          q(idn,1:im) =   dens
          q(ivx,1:im) = - vamp
        else
          q(idn,1:im) = dens * ((yu - ycut) * drat + (ycut - yl)) / dy
          q(ivx,1:im) = vamp * ((yu - ycut)        - (ycut - yl)) / dy
        end if

! reset remaining velocity components
!
        q(ivy,1:im) = 0.0d+00
        q(ivz,1:im) = 0.0d+00

! set the pressure
!
        if (ipr > 0) q(ipr,:) = pres

! add a random seed velocity component
!
        do i = 1, im
          q(ivx,i) = q(ivx,i) + vper * randomn()
          q(ivy,i) = q(ivy,i) + vper * randomn()
#if NDIMS == 3
          q(ivz,i) = q(ivz,i) + vper * randomn()
#endif /* NDIMS == 3 */
        end do

! convert the primitive variables to conservative ones
!
        call prim2cons(im, q(1:nv,1:im), u(1:nv,1:im))

! copy the conserved variables to the current block
!
        pdata%u(1:nv,1:im,j,k) = u(1:nv,1:im)

! copy the primitive variables to the current block
!
        pdata%q(1:nv,1:im,j,k) = q(1:nv,1:im)

      end do ! j = 1, jm
    end do ! k = 1, km

#ifdef PROFILE
! stop accounting time for the problems setup
!
    call stop_timer(imu)
#endif /* PROFILE */

!-------------------------------------------------------------------------------
!
  end subroutine setup_problem_kelvin_helmholtz
>>>>>>> 73cbed81

!===============================================================================
!
end module problems<|MERGE_RESOLUTION|>--- conflicted
+++ resolved
@@ -133,6 +133,9 @@
 
     case("kh", "kelvinhelmholtz", "kelvin-helmholtz")
       setup_problem => setup_problem_kelvin_helmholtz
+
+    case("reconnection")
+      setup_problem => setup_problem_reconnection
 
     case default
       call print_error("problems::initialize_problems()"                       &
@@ -185,23 +188,11 @@
 !
     nullify(setup_problem)
 
-<<<<<<< HEAD
-! specific problems
-!
-    case("reconnection")
-      call setup_problem_reconnection(pdata)
-
-    case default
-      call print_error("problems::init_problem()"                              &
-                     , "Setup subroutime is not implemented for this problem!")
-    end select
-=======
 #ifdef PROFILE
 ! stop accounting time for module initialization/finalization
 !
     call stop_timer(imi)
 #endif /* PROFILE */
->>>>>>> 73cbed81
 
 !-------------------------------------------------------------------------------
 !
@@ -519,18 +510,11 @@
 !
 !===============================================================================
 !
-<<<<<<< HEAD
-! subroutine SETUP_PROBLEM_RECONNECTION:
-! -------------------------------------
-!
-!   Subroutine sets the initial conditions for the reconnection problem.
-=======
 ! subroutine SETUP_PROBLEM_KELVIN_HELMHOLTZ:
 ! -----------------------------------------
 !
 !   Subroutine sets the initial conditions for the Kelvin-Helmholtz instability
 !   problem.
->>>>>>> 73cbed81
 !
 !   Arguments:
 !
@@ -539,23 +523,14 @@
 !
 !===============================================================================
 !
-<<<<<<< HEAD
-  subroutine setup_problem_reconnection(pdata)
-=======
   subroutine setup_problem_kelvin_helmholtz(pdata)
->>>>>>> 73cbed81
 
 ! include external procedures and variables
 !
     use blocks     , only : block_data
-<<<<<<< HEAD
-    use coordinates, only : im, jm, km
-    use coordinates, only : ay
-=======
     use constants  , only : d2r
     use coordinates, only : im, jm, km
     use coordinates, only : ay, ady
->>>>>>> 73cbed81
     use equations  , only : prim2cons
     use equations  , only : nv
     use equations  , only : idn, ivx, ivy, ivz, ipr, ibx, iby, ibz, ibp
@@ -572,14 +547,6 @@
 
 ! default parameter values
 !
-<<<<<<< HEAD
-    real(kind=8), save :: dens = 1.00d+00
-    real(kind=8), save :: pres = 1.00d+00
-    real(kind=8), save :: bamp = 1.00d+00
-    real(kind=8), save :: bgui = 0.00d+00
-    real(kind=8), save :: vper = 1.00d-02
-    real(kind=8), save :: ycut = 1.00d-01
-=======
     real(kind=8), save :: ycut   = 2.50d-01
     real(kind=8), save :: dens   = 1.00d+00
     real(kind=8), save :: drat   = 2.00d+00
@@ -589,7 +556,6 @@
     real(kind=8), save :: buni   = 1.00d+00
     real(kind=8), save :: bgui   = 0.00d+00
     real(kind=8), save :: angle  = 0.00d+00
->>>>>>> 73cbed81
 
 ! local saved parameters
 !
@@ -597,17 +563,6 @@
 
 ! local variables
 !
-<<<<<<< HEAD
-    integer            :: i, j, k
-
-! local arrays
-!
-    real(kind=8), dimension(nv,jm) :: q, u
-    real(kind=8), dimension(jm)    :: y
-!
-!-------------------------------------------------------------------------------
-!
-=======
     integer       :: i, j, k
     real(kind=8)  :: yl, yu, dy, dyh
     real(kind=8)  :: sn, cs
@@ -627,21 +582,12 @@
     call start_timer(imu)
 #endif /* PROFILE */
 
->>>>>>> 73cbed81
 ! prepare problem constants during the first subroutine call
 !
     if (first) then
 
 ! get problem parameters
 !
-<<<<<<< HEAD
-      call get_parameter_real("dens"  , dens)
-      call get_parameter_real("pres"  , pres)
-      call get_parameter_real("brecon", bamp)
-      call get_parameter_real("bguide", bgui)
-      call get_parameter_real("vper"  , vper)
-      call get_parameter_real("ycut"  , ycut)
-=======
       call get_parameter_real("ycut"  , ycut  )
       call get_parameter_real("dens"  , dens  )
       call get_parameter_real("drat"  , drat  )
@@ -651,7 +597,6 @@
       call get_parameter_real("buni"  , buni  )
       call get_parameter_real("bgui"  , bgui  )
       call get_parameter_real("angle" , angle )
->>>>>>> 73cbed81
 
 ! reset the first execution flag
 !
@@ -663,38 +608,21 @@
 !
     y(1:jm) = pdata%meta%ymin + ay(pdata%meta%level,1:jm)
 
-<<<<<<< HEAD
-! set the density and pressure
+! calculate mesh intervals and areas
+!
+    dy   = ady(pdata%meta%level)
+    dyh  = 0.5d+00 * dy
+
+! set the ambient density and pressure
 !
     q(idn,:) = dens
     if (ipr > 0) q(ipr,:) = pres
 
-! reset velocity components
-!
-    q(ivx,:) = 0.0d+00
-    q(ivy,:) = 0.0d+00
-    q(ivz,:) = 0.0d+00
-=======
-! calculate mesh intervals and areas
-!
-    dy   = ady(pdata%meta%level)
-    dyh  = 0.5d+00 * dy
-
-! set the ambient density and pressure
-!
-    q(idn,:) = dens
-    if (ipr > 0) q(ipr,:) = pres
->>>>>>> 73cbed81
-
 ! if magnetic field is present, set it to be uniform with the desired strength
 ! and orientation
 !
     if (ibx > 0) then
 
-<<<<<<< HEAD
-      q(ibx,:) = 0.0d+00
-      q(iby,:) = 0.0d+00
-=======
 ! calculate the orientation angles
 !
       sn = sin(d2r * angle)
@@ -704,59 +632,11 @@
 !
       q(ibx,:) = buni * cs
       q(iby,:) = buni * sn
->>>>>>> 73cbed81
       q(ibz,:) = bgui
       q(ibp,:) = 0.0d+00
 
     end if
 
-<<<<<<< HEAD
-! iterate over all positions in the XZ plane
-!
-    do k = 1, km
-      do i = 1, im
-
-! sweep along the Y coordinate
-!
-        do j = 1, jm
-
-! set the random velocity field in a layer near current sheet
-!
-          if (abs(y(j)) <= ycut) then
-
-            q(ivx,j) = vper * randomn()
-            q(ivy,j) = vper * randomn()
-#if NDIMS == 3
-            q(ivz,j) = vper * randomn()
-#endif /* NDIMS == 3 */
-
-          end if
-
-! set antiparallel magnetic field component
-!
-          if (ibx > 0) q(ibx,j) = sign(bamp, y(j))
-
-        end do ! j = 1, jm
-
-! convert the primitive variables to conservative ones
-!
-        call prim2cons(jm, q(1:nv,1:jm), u(1:nv,1:jm))
-
-! copy the conserved variables to the current block
-!
-        pdata%u(1:nv,i,1:jm,k) = u(1:nv,1:jm)
-
-! copy the primitive variables to the current block
-!
-        pdata%q(1:nv,i,1:jm,k) = q(1:nv,1:jm)
-
-      end do ! i = 1, im
-    end do ! k = 1, km
-
-!-------------------------------------------------------------------------------
-!
-  end subroutine setup_problem_reconnection
-=======
 ! iterate over all positions in the YZ plane
 !
     do k = 1, km
@@ -823,7 +703,157 @@
 !-------------------------------------------------------------------------------
 !
   end subroutine setup_problem_kelvin_helmholtz
->>>>>>> 73cbed81
+!
+!===============================================================================
+!
+! subroutine SETUP_PROBLEM_RECONNECTION:
+! -------------------------------------
+!
+!   Subroutine sets the initial conditions for the reconnection problem.
+!
+!   Arguments:
+!
+!     pdata - pointer to the datablock structure of the currently initialized
+!             block;
+!
+!===============================================================================
+!
+  subroutine setup_problem_reconnection(pdata)
+
+! include external procedures and variables
+!
+    use blocks     , only : block_data
+    use coordinates, only : im, jm, km
+    use coordinates, only : ay
+    use equations  , only : prim2cons
+    use equations  , only : nv
+    use equations  , only : idn, ivx, ivy, ivz, ipr, ibx, iby, ibz, ibp
+    use parameters , only : get_parameter_real
+    use random     , only : randomn
+
+! local variables are not implicit by default
+!
+    implicit none
+
+! input arguments
+!
+    type(block_data), pointer, intent(inout) :: pdata
+
+! default parameter values
+!
+    real(kind=8), save :: dens = 1.00d+00
+    real(kind=8), save :: pres = 1.00d+00
+    real(kind=8), save :: bamp = 1.00d+00
+    real(kind=8), save :: bgui = 0.00d+00
+    real(kind=8), save :: vper = 1.00d-02
+    real(kind=8), save :: ycut = 1.00d-01
+
+! local saved parameters
+!
+    logical     , save :: first = .true.
+
+! local variables
+!
+    integer            :: i, j, k
+
+! local arrays
+!
+    real(kind=8), dimension(nv,jm) :: q, u
+    real(kind=8), dimension(jm)    :: y
+!
+!-------------------------------------------------------------------------------
+!
+! prepare problem constants during the first subroutine call
+!
+    if (first) then
+
+! get problem parameters
+!
+      call get_parameter_real("dens"  , dens)
+      call get_parameter_real("pres"  , pres)
+      call get_parameter_real("brecon", bamp)
+      call get_parameter_real("bguide", bgui)
+      call get_parameter_real("vper"  , vper)
+      call get_parameter_real("ycut"  , ycut)
+
+! reset the first execution flag
+!
+      first = .false.
+
+    end if ! first call
+
+! prepare block coordinates
+!
+    y(1:jm) = pdata%meta%ymin + ay(pdata%meta%level,1:jm)
+
+! set the density and pressure
+!
+    q(idn,:) = dens
+    if (ipr > 0) q(ipr,:) = pres
+
+! reset velocity components
+!
+    q(ivx,:) = 0.0d+00
+    q(ivy,:) = 0.0d+00
+    q(ivz,:) = 0.0d+00
+
+! if magnetic field is present, set it to be uniform with the desired strength
+! and orientation
+!
+    if (ibx > 0) then
+
+      q(ibx,:) = 0.0d+00
+      q(iby,:) = 0.0d+00
+      q(ibz,:) = bgui
+      q(ibp,:) = 0.0d+00
+
+    end if
+
+! iterate over all positions in the XZ plane
+!
+    do k = 1, km
+      do i = 1, im
+
+! sweep along the Y coordinate
+!
+        do j = 1, jm
+
+! set the random velocity field in a layer near current sheet
+!
+          if (abs(y(j)) <= ycut) then
+
+            q(ivx,j) = vper * randomn()
+            q(ivy,j) = vper * randomn()
+#if NDIMS == 3
+            q(ivz,j) = vper * randomn()
+#endif /* NDIMS == 3 */
+
+          end if
+
+! set antiparallel magnetic field component
+!
+          if (ibx > 0) q(ibx,j) = sign(bamp, y(j))
+
+        end do ! j = 1, jm
+
+! convert the primitive variables to conservative ones
+!
+        call prim2cons(jm, q(1:nv,1:jm), u(1:nv,1:jm))
+
+! copy the conserved variables to the current block
+!
+        pdata%u(1:nv,i,1:jm,k) = u(1:nv,1:jm)
+
+! copy the primitive variables to the current block
+!
+        pdata%q(1:nv,i,1:jm,k) = q(1:nv,1:jm)
+
+      end do ! i = 1, im
+    end do ! k = 1, km
+
+!-------------------------------------------------------------------------------
+!
+  end subroutine setup_problem_reconnection
 
 !===============================================================================
 !
