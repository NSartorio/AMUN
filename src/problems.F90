--- conflicted
+++ resolved
@@ -137,13 +137,11 @@
     case("kh", "kelvinhelmholtz", "kelvin-helmholtz")
       setup_problem => setup_problem_kelvin_helmholtz
 
-<<<<<<< HEAD
+    case("current_sheet")
+      setup_problem => setup_problem_current_sheet
+
     case("reconnection")
       setup_problem => setup_problem_reconnection
-=======
-    case("current_sheet")
-      setup_problem => setup_problem_current_sheet
->>>>>>> 4ba9e862
 
     case default
       call print_error("problems::initialize_problems()"                       &
@@ -936,17 +934,10 @@
 !
 !===============================================================================
 !
-<<<<<<< HEAD
-! subroutine SETUP_PROBLEM_RECONNECTION:
-! -------------------------------------
-!
-!   Subroutine sets the initial conditions for the reconnection problem.
-=======
 ! subroutine SETUP_PROBLEM_CURRENT_SHEET:
 ! --------------------------------------
 !
 !   Subroutine sets the initial conditions for the current sheet test problem.
->>>>>>> 4ba9e862
 !
 !   Arguments:
 !
@@ -955,31 +946,18 @@
 !
 !===============================================================================
 !
-<<<<<<< HEAD
-  subroutine setup_problem_reconnection(pdata)
-=======
   subroutine setup_problem_current_sheet(pdata)
->>>>>>> 4ba9e862
 
 ! include external procedures and variables
 !
     use blocks     , only : block_data
-<<<<<<< HEAD
-    use coordinates, only : im, jm, km
-    use coordinates, only : ay
-=======
     use constants  , only : pi2
     use coordinates, only : im, jm, km
     use coordinates, only : ax, ay, adx
->>>>>>> 4ba9e862
     use equations  , only : prim2cons
     use equations  , only : nv
     use equations  , only : idn, ivx, ivy, ivz, ipr, ibx, iby, ibz, ibp
     use parameters , only : get_parameter_real
-<<<<<<< HEAD
-    use random     , only : randomn
-=======
->>>>>>> 4ba9e862
 
 ! local variables are not implicit by default
 !
@@ -991,21 +969,12 @@
 
 ! default parameter values
 !
-<<<<<<< HEAD
-    real(kind=8), save :: dens = 1.00d+00
-    real(kind=8), save :: pres = 1.00d+00
-    real(kind=8), save :: bamp = 1.00d+00
-    real(kind=8), save :: bgui = 0.00d+00
-    real(kind=8), save :: vper = 1.00d-02
-    real(kind=8), save :: ycut = 1.00d-01
-=======
     real(kind=8), save :: xcut  = 2.50d-01
     real(kind=8), save :: dens  = 1.00d+00
     real(kind=8), save :: beta  = 1.00d-01
     real(kind=8), save :: vamp  = 1.00d-01
     real(kind=8), save :: buni  = 1.00d+00
     real(kind=8), save :: bgui  = 0.00d+00
->>>>>>> 4ba9e862
 
 ! local saved parameters
 !
@@ -1013,54 +982,35 @@
 
 ! local variables
 !
-<<<<<<< HEAD
-    integer            :: i, j, k
-=======
     integer       :: i, j, k
     real(kind=8)  :: xl, xu, dxh
->>>>>>> 4ba9e862
 
 ! local arrays
 !
     real(kind=8), dimension(nv,jm) :: q, u
-<<<<<<< HEAD
-=======
     real(kind=8), dimension(im)    :: x
->>>>>>> 4ba9e862
     real(kind=8), dimension(jm)    :: y
 !
 !-------------------------------------------------------------------------------
 !
-<<<<<<< HEAD
-=======
 #ifdef PROFILE
 ! start accounting time for the problem setup
 !
     call start_timer(imu)
 #endif /* PROFILE */
 
->>>>>>> 4ba9e862
 ! prepare problem constants during the first subroutine call
 !
     if (first) then
 
 ! get problem parameters
 !
-<<<<<<< HEAD
-      call get_parameter_real("dens"  , dens)
-      call get_parameter_real("pres"  , pres)
-      call get_parameter_real("brecon", bamp)
-      call get_parameter_real("bguide", bgui)
-      call get_parameter_real("vper"  , vper)
-      call get_parameter_real("ycut"  , ycut)
-=======
       call get_parameter_real("xcut", xcut)
       call get_parameter_real("dens", dens)
       call get_parameter_real("beta", beta)
       call get_parameter_real("vamp", vamp)
       call get_parameter_real("buni", buni)
       call get_parameter_real("bgui", bgui)
->>>>>>> 4ba9e862
 
 ! reset the first execution flag
 !
@@ -1070,20 +1020,6 @@
 
 ! prepare block coordinates
 !
-<<<<<<< HEAD
-    y(1:jm) = pdata%meta%ymin + ay(pdata%meta%level,1:jm)
-
-! set the density and pressure
-!
-    q(idn,:) = dens
-    if (ipr > 0) q(ipr,:) = pres
-
-! reset velocity components
-!
-    q(ivx,:) = 0.0d+00
-    q(ivy,:) = 0.0d+00
-    q(ivz,:) = 0.0d+00
-=======
     x(1:im) = pdata%meta%xmin + ax(pdata%meta%level,1:im)
     y(1:jm) = pdata%meta%ymin + ay(pdata%meta%level,1:jm)
 
@@ -1101,18 +1037,14 @@
     q(ivx,1:jm) = vamp * sin(pi2 * y(1:jm))
     q(ivy,1:jm) = 0.0d+00
     q(ivz,1:jm) = 0.0d+00
->>>>>>> 4ba9e862
 
 ! if magnetic field is present, set it to be uniform with the desired strength
 ! and orientation
 !
     if (ibx > 0) then
 
-<<<<<<< HEAD
-=======
 ! set magnetic field components
 !
->>>>>>> 4ba9e862
       q(ibx,:) = 0.0d+00
       q(iby,:) = 0.0d+00
       q(ibz,:) = bgui
@@ -1120,38 +1052,11 @@
 
     end if
 
-<<<<<<< HEAD
-! iterate over all positions in the XZ plane
-=======
 ! iterate over all positions in the YZ plane
->>>>>>> 4ba9e862
 !
     do k = 1, km
       do i = 1, im
 
-<<<<<<< HEAD
-! sweep along the Y coordinate
-!
-        do j = 1, jm
-
-! set the random velocity field in a layer near current sheet
-!
-          if (abs(y(j)) <= ycut) then
-
-            q(ivx,j) = vper * randomn()
-            q(ivy,j) = vper * randomn()
-#if NDIMS == 3
-            q(ivz,j) = vper * randomn()
-#endif /* NDIMS == 3 */
-
-          end if
-
-! set antiparallel magnetic field component
-!
-          if (ibx > 0) q(ibx,j) = sign(bamp, y(j))
-
-        end do ! j = 1, jm
-=======
 ! calculate the corner Y coordinates
 !
         xl = abs(x(i)) - dxh
@@ -1166,7 +1071,6 @@
         else
           if (iby > 0) q(iby,1:jm) = 0.0d+00
         end if
->>>>>>> 4ba9e862
 
 ! convert the primitive variables to conservative ones
 !
@@ -1183,21 +1087,180 @@
       end do ! i = 1, im
     end do ! k = 1, km
 
-<<<<<<< HEAD
+#ifdef PROFILE
+! stop accounting time for the problems setup
+!
+    call stop_timer(imu)
+#endif /* PROFILE */
+
+!-------------------------------------------------------------------------------
+!
+  end subroutine setup_problem_current_sheet
+!
+!===============================================================================
+!
+! subroutine SETUP_PROBLEM_RECONNECTION:
+! -------------------------------------
+!
+!   Subroutine sets the initial conditions for the reconnection problem.
+!
+!   Arguments:
+!
+!     pdata - pointer to the datablock structure of the currently initialized
+!             block;
+!
+!===============================================================================
+!
+  subroutine setup_problem_reconnection(pdata)
+
+! include external procedures and variables
+!
+    use blocks     , only : block_data
+    use coordinates, only : im, jm, km
+    use coordinates, only : ay
+    use equations  , only : prim2cons
+    use equations  , only : nv
+    use equations  , only : idn, ivx, ivy, ivz, ipr, ibx, iby, ibz, ibp
+    use parameters , only : get_parameter_real
+    use random     , only : randomn
+
+! local variables are not implicit by default
+!
+    implicit none
+
+! input arguments
+!
+    type(block_data), pointer, intent(inout) :: pdata
+
+! default parameter values
+!
+    real(kind=8), save :: dens = 1.00d+00
+    real(kind=8), save :: pres = 1.00d+00
+    real(kind=8), save :: bamp = 1.00d+00
+    real(kind=8), save :: bgui = 0.00d+00
+    real(kind=8), save :: vper = 1.00d-02
+    real(kind=8), save :: ycut = 1.00d-01
+
+! local saved parameters
+!
+    logical     , save :: first = .true.
+
+! local variables
+!
+    integer            :: i, j, k
+
+! local arrays
+!
+    real(kind=8), dimension(nv,jm) :: q, u
+    real(kind=8), dimension(jm)    :: y
+!
+!-------------------------------------------------------------------------------
+!
+#ifdef PROFILE
+! start accounting time for the problem setup
+!
+    call start_timer(imu)
+#endif /* PROFILE */
+
+! prepare problem constants during the first subroutine call
+!
+    if (first) then
+
+! get problem parameters
+!
+      call get_parameter_real("dens"  , dens)
+      call get_parameter_real("pres"  , pres)
+      call get_parameter_real("brecon", bamp)
+      call get_parameter_real("bguide", bgui)
+      call get_parameter_real("vper"  , vper)
+      call get_parameter_real("ycut"  , ycut)
+
+! reset the first execution flag
+!
+      first = .false.
+
+    end if ! first call
+
+! prepare block coordinates
+!
+    y(1:jm) = pdata%meta%ymin + ay(pdata%meta%level,1:jm)
+
+! set the density and pressure
+!
+    q(idn,:) = dens
+    if (ipr > 0) q(ipr,:) = pres
+
+! reset velocity components
+!
+    q(ivx,:) = 0.0d+00
+    q(ivy,:) = 0.0d+00
+    q(ivz,:) = 0.0d+00
+
+! if magnetic field is present, set it to be uniform with the desired strength
+! and orientation
+!
+    if (ibx > 0) then
+
+! set magnetic field components
+!
+      q(ibx,:) = 0.0d+00
+      q(iby,:) = 0.0d+00
+      q(ibz,:) = bgui
+      q(ibp,:) = 0.0d+00
+
+    end if
+
+! iterate over all positions in the XZ plane
+!
+    do k = 1, km
+      do i = 1, im
+
+! sweep along the Y coordinate
+!
+        do j = 1, jm
+
+! set the random velocity field in a layer near current sheet
+!
+          if (abs(y(j)) <= ycut) then
+
+            q(ivx,j) = vper * randomn()
+            q(ivy,j) = vper * randomn()
+#if NDIMS == 3
+            q(ivz,j) = vper * randomn()
+#endif /* NDIMS == 3 */
+
+          end if
+
+! set antiparallel magnetic field component
+!
+          if (ibx > 0) q(ibx,j) = sign(bamp, y(j))
+
+        end do ! j = 1, jm
+
+! convert the primitive variables to conservative ones
+!
+        call prim2cons(jm, q(1:nv,1:jm), u(1:nv,1:jm))
+
+! copy the conserved variables to the current block
+!
+        pdata%u(1:nv,i,1:jm,k) = u(1:nv,1:jm)
+
+! copy the primitive variables to the current block
+!
+        pdata%q(1:nv,i,1:jm,k) = q(1:nv,1:jm)
+
+      end do ! i = 1, im
+    end do ! k = 1, km
+
+#ifdef PROFILE
+! stop accounting time for the problems setup
+!
+    call stop_timer(imu)
+#endif /* PROFILE */
+
 !-------------------------------------------------------------------------------
 !
   end subroutine setup_problem_reconnection
-=======
-#ifdef PROFILE
-! stop accounting time for the problems setup
-!
-    call stop_timer(imu)
-#endif /* PROFILE */
-
-!-------------------------------------------------------------------------------
-!
-  end subroutine setup_problem_current_sheet
->>>>>>> 4ba9e862
 
 !===============================================================================
 !
